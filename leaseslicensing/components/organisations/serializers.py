--- conflicted
+++ resolved
@@ -110,18 +110,14 @@
 
 
 class OrganisationSerializer(serializers.ModelSerializer):
-    # address = OrganisationAddressSerializer(read_only=True)
     pins = serializers.SerializerMethodField(read_only=True)
-<<<<<<< HEAD
     delegates = serializers.SerializerMethodField(read_only=True)
-    trading_name = serializers.CharField(source="organisation_name", read_only=True)
-=======
-    # delegates = DelegateSerializer(many=True, read_only=True)
     delegate_organisation_contacts = serializers.ListField(
         child=OrganisationContactSerializer(), read_only=True
     )
-    trading_name = serializers.CharField(source="ledger_organisation_name", read_only=True)
->>>>>>> bf3bc99e
+    trading_name = serializers.CharField(
+        source="ledger_organisation_name", read_only=True
+    )
     apply_application_discount = serializers.SerializerMethodField(read_only=True)
     application_discount = serializers.SerializerMethodField(read_only=True)
     apply_licence_discount = serializers.SerializerMethodField(read_only=True)
@@ -151,11 +147,9 @@
             "charge_once_per_year",
             "max_num_months_ahead",
             "last_event_application_fee_date",
-<<<<<<< HEAD
             "delegates",
-=======
+            "delegate_organisation_contacts",
             "contacts",
->>>>>>> bf3bc99e
         )
 
     def get_apply_application_discount(self, obj):
@@ -174,7 +168,7 @@
         return obj.charge_once_per_year
 
     def get_trading_name(self, obj):
-        return obj.ledger_organisation["organisation_name"]
+        return obj.ledger_organisation_name
 
     def get_pins(self, obj):
         try:
@@ -330,7 +324,7 @@
     def get_ledger_organisation_name(self, obj):
         if not obj.organisation:
             return obj.name
-        return obj.organisation.ledger_organisation["organisation_name"]
+        return obj.organisation.ledger_organisation_name
 
     def get_assigned_officer_name(self, obj):
         email_user = EmailUser.objects.filter(id=obj.assigned_officer).first()
