import datetime
import logging

from django.conf import settings
from django.db.models import Q
from django.urls import reverse
from ledger_api_client.ledger_models import EmailUserRO as EmailUser
from ledger_api_client.managed_models import SystemGroup
from rest_framework import serializers
from rest_framework_gis.serializers import GeoFeatureModelSerializer
from leaseslicensing.components.competitive_processes.models import CompetitiveProcess

from leaseslicensing.components.invoicing.serializers import InvoicingDetailsSerializer
from leaseslicensing.components.main.serializers import (
    ApplicationTypeSerializer,
    CommunicationLogEntrySerializer,
    EmailUserSerializer,
)
from leaseslicensing.components.main.utils import get_polygon_source
from leaseslicensing.components.organisations.models import Organisation
from leaseslicensing.components.organisations.serializers import OrganisationSerializer
from leaseslicensing.components.proposals.models import (
    AdditionalDocumentType,
    AmendmentRequest,
    ChecklistQuestion,
    ExternalRefereeInvite,
    Proposal,
    ProposalAct,
    ProposalApplicantDetails,
    ProposalAssessment,
    ProposalAssessmentAnswer,
    ProposalCategory,
    ProposalDeclinedDetails,
    ProposalDistrict,
    ProposalGeometry,
    ProposalIdentifier,
    ProposalLGA,
    ProposalLogEntry,
    ProposalName,
    ProposalOtherDetails,
    ProposalRegion,
    ProposalRequirement,
    ProposalStandardRequirement,
    ProposalTenure,
    ProposalType,
    ProposalUserAction,
    ProposalVesting,
    Referral,
    RequirementDocument,
    SectionChecklist,
)
from leaseslicensing.components.tenure.models import (
    LGA,
    Act,
    Category,
    District,
    Group,
    Identifier,
    Name,
    Region,
    Tenure,
    Vesting,
)
from leaseslicensing.components.tenure.serializers import GroupSerializer
from leaseslicensing.components.users.serializers import (
    UserAddressSerializer,
    UserSerializer,
)
from leaseslicensing.helpers import is_assessor, is_internal
from leaseslicensing.ledger_api_utils import retrieve_email_user
from leaseslicensing.settings import GROUP_NAME_CHOICES

logger = logging.getLogger(__name__)


class ProposalGeometrySaveSerializer(GeoFeatureModelSerializer):
    proposal_id = serializers.IntegerField(write_only=True, required=False)

    class Meta:
        model = ProposalGeometry
        geo_field = "polygon"
        fields = (
            "id",
            "proposal_id",
            "polygon",
            "intersects",
            "drawn_by",
            "locked",
        )
        read_only_fields = ("id",)

    def save(self, **kwargs):
        from reversion import revisions

        if kwargs.pop("no_revision", False):
            return super().save(**kwargs)
        else:
            with revisions.create_revision():
                if "version_user" in kwargs:
                    revisions.set_user(kwargs.pop("version_user", None))
                if "version_comment" in kwargs:
                    revisions.set_comment(kwargs.pop("version_comment", ""))
                return super().save(**kwargs)


class ProposalGeometrySerializer(GeoFeatureModelSerializer):
    proposal_id = serializers.IntegerField(write_only=True, required=False)
    polygon_source = serializers.SerializerMethodField()
    proposal_copied_from = serializers.SerializerMethodField(read_only=True)

    class Meta:
        model = ProposalGeometry
        geo_field = "polygon"
        fields = (
            "id",
            "proposal_id",
            "polygon",
            "intersects",
            "polygon_source",
            "locked",
            "proposal_copied_from",
        )
        read_only_fields = ("id",)

    def get_polygon_source(self, obj):
        return get_polygon_source(obj)

    def get_proposal_copied_from(self, obj):
        if obj.copied_from:
            return ListProposalMinimalSerializer(
                obj.copied_from.proposal, context=self.context
            ).data

        return None


class ProposalTypeSerializer(serializers.ModelSerializer):
    class Meta:
        model = ProposalType
        fields = (
            "id",
            "code",
            "description",
        )

    def get_activities(self, obj):
        return obj.activities.names()


class EmailUserAppViewSerializer(serializers.ModelSerializer):
    residential_address = UserAddressSerializer()
    # identification = DocumentSerializer()

    class Meta:
        model = EmailUser
        fields = (
            "id",
            "email",
            "first_name",
            "last_name",
            "dob",
            "title",
            "organisation",
            "residential_address",
            "email",
            "phone_number",
            "mobile_number",
        )


class ProposalApplicantDetailsSerializer(serializers.ModelSerializer):
    class Meta:
        model = ProposalApplicantDetails
        fields = ("id", "first_name")


class ProposalOtherDetailsSerializer(serializers.ModelSerializer):
    # park=ParkSerializer()
    # accreditation_type= serializers.SerializerMethodField()
    # accreditation_expiry = serializers.DateField
    # (format="%d/%m/%Y",input_formats=['%d/%m/%Y'],required=False,allow_null=True)
    nominated_start_date = serializers.DateField(
        format="%d/%m/%Y", input_formats=["%d/%m/%Y"], required=False, allow_null=True
    )
    insurance_expiry = serializers.DateField(
        format="%d/%m/%Y", input_formats=["%d/%m/%Y"], required=False, allow_null=True
    )
    preferred_licence_period = serializers.CharField(allow_blank=True, allow_null=True)
    proposed_end_date = serializers.DateField(format="%d/%m/%Y", read_only=True)

    class Meta:
        model = ProposalOtherDetails
        fields = (
            "id",
            "preferred_licence_period",
            "nominated_start_date",
            "insurance_expiry",
            "other_comments",
            "credit_fees",
            "credit_docket_books",
            "docket_books_number",
            "mooring",
            "proposed_end_date",
        )


class SaveProposalOtherDetailsSerializer(serializers.ModelSerializer):
    class Meta:
        model = ProposalOtherDetails
        fields = (
            "preferred_licence_period",
            "nominated_start_date",
            "insurance_expiry",
            "other_comments",
            "credit_fees",
            "credit_docket_books",
            "proposal",
        )


class ChecklistQuestionSerializer(serializers.ModelSerializer):
    class Meta:
        model = ChecklistQuestion
        fields = (
            "id",
            "text",
            "answer_type",
        )


class ProposalAssessmentAnswerSerializer(serializers.ModelSerializer):
    checklist_question = ChecklistQuestionSerializer(read_only=True)
    accessing_user_can_answer = serializers.SerializerMethodField()
    accessing_user_can_view = serializers.SerializerMethodField()

    class Meta:
        model = ProposalAssessmentAnswer
        fields = (
            "id",
            "checklist_question",
            "answer_yes_no",
            "answer_text",
            "accessing_user_can_answer",
            "accessing_user_can_view",
        )

    def get_accessing_user_can_answer(self, answer):
        accessing_user_can_answer = self.context.get(
            "assessment_answerable_by_accessing_user_now", False
        )
        return accessing_user_can_answer

    def get_accessing_user_can_view(self, answer):
        assessment_belongs_to_accessing_user = self.context.get(
            "assessment_belongs_to_accessing_user", False
        )
        if assessment_belongs_to_accessing_user:
            # this assessment is for the accessing user. Therefore, the user should be able to see QAs anyway.
            return True
        else:
            # this assessment is not for the accessing user. Show/Hide questions according to the configurations
            if answer.shown_to_others:
                return True
            else:
                return False


class ReferralSimpleSerializer(serializers.ModelSerializer):
    referral = serializers.SerializerMethodField()

    class Meta:
        model = Referral
        fields = (
            "id",
            "referral",
        )

    def get_referral(self, obj):
        email_user = retrieve_email_user(obj.referral)
        return EmailUserSerializer(email_user).data


class ProposalAssessmentSerializer(serializers.ModelSerializer):
    section_answers = serializers.SerializerMethodField()
    referral = ReferralSimpleSerializer(allow_null=True, read_only=True)
    answerable_by_accessing_user = serializers.SerializerMethodField()
    belongs_to_accessing_user = serializers.SerializerMethodField()

    class Meta:
        model = ProposalAssessment
        fields = (
            "id",
            "completed",
            "submitter",
            "referral_assessment",
            "referral",
            "section_answers",
            "answerable_by_accessing_user",
            "belongs_to_accessing_user",
            "assessor_comment_map",
            "assessor_comment_tourism_proposal_details",
            "assessor_comment_general_proposal_details",
            "assessor_comment_proposal_details",
            "assessor_comment_proposal_impact",
            "assessor_comment_other",
            "assessor_comment_deed_poll",
            "assessor_comment_additional_documents",
            "deficiency_comment_map",
            "deficiency_comment_tourism_proposal_details",
            "deficiency_comment_general_proposal_details",
            "deficiency_comment_proposal_details",
            "deficiency_comment_proposal_impact",
            "deficiency_comment_other",
            "deficiency_comment_deed_poll",
            "deficiency_comment_additional_documents",
        )

    def get_answerable_by_accessing_user(self, proposal_assessment):
        request = self.context.get("request")
        answerable_by_accessing_user = False
        belongs_to_accessing_user = self.get_belongs_to_accessing_user(
            proposal_assessment
        )
        if not belongs_to_accessing_user:
            return False

        if proposal_assessment.referral:
            if (
                request.user.is_authenticated
                and proposal_assessment.referral.referral == request.user.id
            ):
                if (
                    proposal_assessment.proposal.processing_status
                    == Proposal.PROCESSING_STATUS_WITH_REFERRAL
                ):
                    if not proposal_assessment.completed:
                        answerable_by_accessing_user = True
        else:
            if request.user.is_authenticated and is_assessor(request):
                if (
                    proposal_assessment.proposal.processing_status
                    == Proposal.PROCESSING_STATUS_WITH_ASSESSOR
                ):
                    if not proposal_assessment.completed:
                        answerable_by_accessing_user = True

        return answerable_by_accessing_user

    def get_belongs_to_accessing_user(self, proposal_assessment):
        request = self.context.get("request")
        logger.debug(f"type proposal_assessment: {type(proposal_assessment)}")
        logger.debug(f"proposal_assessment: {proposal_assessment}")
        assessment_belongs_to_accessing_user = False
        if proposal_assessment.referral:
            # This assessment is for referrals
            if (
                request.user.is_authenticated
                and proposal_assessment.referral.referral == request.user.id
            ):
                # This assessment is for the accessing user
                assessment_belongs_to_accessing_user = True
        else:
            # This assessment is for assessors
            if request.user.is_authenticated and is_assessor(request):
                assessment_belongs_to_accessing_user = True

        return assessment_belongs_to_accessing_user

    def get_section_answers(self, proposal_assessment):
        ret_dict = {}

        assessment_belongs_to_accessing_user = self.get_belongs_to_accessing_user(
            proposal_assessment
        )
        assessment_answerable_by_accessing_user_now = (
            self.get_answerable_by_accessing_user(proposal_assessment)
        )

        # Retrieve all the SectionChecklist objects used for this ProposalAssessment
        section_checklists_used = SectionChecklist.objects.filter(
            id__in=(
                proposal_assessment.answers.values_list(
                    "checklist_question__section_checklist", flat=True
                ).distinct()
            )
        )
        for section_checklist in section_checklists_used:
            # Retrieve all the answers for this section_checklist
            answers = proposal_assessment.answers.filter(
                checklist_question__section_checklist=section_checklist
            ).order_by("checklist_question__order")
            ret_dict[section_checklist.section] = ProposalAssessmentAnswerSerializer(
                answers,
                context={
                    "assessment_answerable_by_accessing_user_now": assessment_answerable_by_accessing_user_now,
                    "assessment_belongs_to_accessing_user": assessment_belongs_to_accessing_user,
                },
                many=True,
            ).data

        return ret_dict


class BaseProposalSerializer(serializers.ModelSerializer):
    readonly = serializers.SerializerMethodField(read_only=True)
    documents_url = serializers.SerializerMethodField()
    proposal_type = ProposalTypeSerializer()
    application_type = ApplicationTypeSerializer()
    accessing_user_roles = serializers.SerializerMethodField()
    proposalgeometry = ProposalGeometrySerializer(many=True, read_only=True)
    applicant = serializers.SerializerMethodField()
    lodgement_date_display = serializers.SerializerMethodField()
    applicant_type = serializers.SerializerMethodField()
    applicant_obj = serializers.SerializerMethodField()
    groups = serializers.SerializerMethodField(read_only=True)
    allowed_assessors = EmailUserSerializer(many=True)
    site_name = serializers.CharField(source="site_name.name", read_only=True)
    details_url = serializers.SerializerMethodField(read_only=True)
    competitive_process = serializers.SerializerMethodField(read_only=True)

    # Gis data fields
    identifiers = serializers.SerializerMethodField()
    vestings = serializers.SerializerMethodField()
    names = serializers.SerializerMethodField()
    acts = serializers.SerializerMethodField()
    tenures = serializers.SerializerMethodField()
    categories = serializers.SerializerMethodField()
    regions = serializers.SerializerMethodField()
    districts = serializers.SerializerMethodField()
    lgas = serializers.SerializerMethodField()

    class Meta:
        model = Proposal
        fields = (
            "id",
            "allowed_assessors",
            "application_type",
            "applicant_type",
            "applicant_obj",
            "proposal_type",
            "title",
            "processing_status",
            "applicant",
            "submitter",
            "assigned_officer",
            "previous_application",
            "get_history",
            "lodgement_date",
            "supporting_documents",
            "requirements",
            "readonly",
            "can_user_edit",
            "can_user_view",
            "documents_url",
            "reference",
            "lodgement_number",
            "can_officer_process",
            "accessing_user_roles",
            # 'allowed_assessors',
            # 'is_qa_officer',
            # 'pending_amendment_request',
            # 'is_amendment_proposal',
            # tab field models
            "applicant_details",
            "details_text",
            "proposalgeometry",
            # additional form fields for registration of interest
            "exclusive_use",
            "long_term_use",
            "consistent_purpose",
            "consistent_plan",
            "clearing_vegetation",
            "ground_disturbing_works",
            "heritage_site",
            "environmentally_sensitive",
            "wetlands_impact",
            "building_required",
            "significant_change",
            "aboriginal_site",
            "native_title_consultation",
            "mining_tenement",
            "exclusive_use_text",
            "long_term_use_text",
            "consistent_purpose_text",
            "consistent_plan_text",
            "clearing_vegetation_text",
            "ground_disturbing_works_text",
            "heritage_site_text",
            "environmentally_sensitive_text",
            "wetlands_impact_text",
            "building_required_text",
            "significant_change_text",
            "aboriginal_site_text",
            "native_title_consultation_text",
            "mining_tenement_text",
            # additional form fields for lease_licence
            "profit_and_loss_text",
            "cash_flow_text",
            "capital_investment_text",
            "financial_capacity_text",
            "available_activities_text",
            "market_analysis_text",
            "staffing_text",
            "key_personnel_text",
            "key_milestones_text",
            "risk_factors_text",
            "legislative_requirements_text",
            "lodgement_date_display",
            "shapefile_json",
            # Gis data fields
            "identifiers",
            "vestings",
            "names",
            "acts",
            "tenures",
            "categories",
            "regions",
            "districts",
            "lgas",
            # Categorisation fields
            "groups",
            "site_name",
            "proponent_reference_number",
            "details_url",
            "competitive_process",
        )
        read_only_fields = ("supporting_documents",)

    def get_identifiers(self, obj):
        ids = ProposalIdentifier.objects.filter(proposal=obj).values_list(
            "identifier__id", flat=True
        )
        return Identifier.objects.filter(id__in=ids).values("id", "name")

    def get_vestings(self, obj):
        ids = ProposalVesting.objects.filter(proposal=obj).values_list(
            "vesting__id", flat=True
        )
        return Vesting.objects.filter(id__in=ids).values("id", "name")

    def get_names(self, obj):
        ids = ProposalName.objects.filter(proposal=obj).values_list(
            "name__id", flat=True
        )
        return Name.objects.filter(id__in=ids).values("id", "name")

    def get_acts(self, obj):
        ids = ProposalAct.objects.filter(proposal=obj).values_list("act__id", flat=True)
        return Act.objects.filter(id__in=ids).values("id", "name")

    def get_tenures(self, obj):
        ids = ProposalTenure.objects.filter(proposal=obj).values_list(
            "tenure__id", flat=True
        )
        return Tenure.objects.filter(id__in=ids).values("id", "name")

    def get_categories(self, obj):
        ids = ProposalCategory.objects.filter(proposal=obj).values_list(
            "category__id", flat=True
        )
        return Category.objects.filter(id__in=ids).values("id", "name")

    def get_regions(self, obj):
        ids = ProposalRegion.objects.filter(proposal=obj).values_list(
            "region__id", flat=True
        )
        return Region.objects.filter(id__in=ids).values("id", "name")

    def get_districts(self, obj):
        ids = ProposalDistrict.objects.filter(proposal=obj).values_list(
            "district__id", flat=True
        )
        return District.objects.filter(id__in=ids).values("id", "name")

    def get_lgas(self, obj):
        ids = ProposalLGA.objects.filter(proposal=obj).values_list("lga__id", flat=True)
        return LGA.objects.filter(id__in=ids).values("id", "name")

    def get_details_url(self, obj):
        return reverse("internal-proposal-detail", kwargs={"pk": obj.id})

    def get_groups(self, obj):
        group_ids = obj.groups.values_list("group__id", flat=True)
        group_qs = Group.objects.filter(id__in=group_ids).values("id", "name")
        return GroupSerializer(group_qs, many=True).data

    def get_lodgement_date_display(self, obj):
        if obj.lodgement_date:
            return (
                obj.lodgement_date.strftime("%d/%m/%Y")
                + " at "
                + obj.lodgement_date.strftime("%-I:%M %p")
            )

    def get_applicant_type(self, obj):
        if isinstance(obj.applicant, Organisation):
            return "organisation"
        elif isinstance(obj.applicant, EmailUser):
            return "individual"
        else:
            return "Applicant not yet assigned"

    def get_applicant(self, obj):
        if isinstance(obj.applicant, Organisation):
            return obj.applicant.ledger_organisation_name
        elif isinstance(obj.applicant, EmailUser):
            return f"{obj.applicant.first_name} {obj.applicant.last_name}"
        else:
            return "Applicant not yet assigned"

    def get_applicant_obj(self, obj):
        if isinstance(obj.applicant, Organisation):
            return OrganisationSerializer(obj.applicant).data
        return UserSerializer(obj.applicant).data

    def get_documents_url(self, obj):
        return "/media/{}/proposals/{}/documents/".format(
            settings.MEDIA_APP_DIR, obj.id
        )

    def get_readonly(self, obj):
        return False

    def get_processing_status(self, obj):
        return obj.get_processing_status_display()

    def get_review_status(self, obj):
        return obj.get_review_status_display()

    def get_customer_status(self, obj):
        return obj.get_processing_status_display()

    def get_accessing_user_roles(self, proposal):
        request = self.context.get("request")
        accessing_user = request.user
        roles = []

        for choice in GROUP_NAME_CHOICES:
            group = SystemGroup.objects.get(name=choice[0])
            ids = group.get_system_group_member_ids()
            if accessing_user.id in ids:
                roles.append(group.name)

        referral_ids = list(proposal.referrals.values_list("referral", flat=True))
        if accessing_user.id in referral_ids:
            roles.append("referral")

        return roles

    def get_competitive_process(self, obj):
        if obj.originating_competitive_process:
            return CompetitiveProcessSerializer(
                obj.originating_competitive_process, context=self.context
            ).data
        else:
            return None


class CompetitiveProcessSerializer(serializers.ModelSerializer):
    competitive_process_geometries = serializers.SerializerMethodField()
    status_display = serializers.SerializerMethodField()
    created_at_display = serializers.DateTimeField(
        read_only=True, format="%d/%m/%Y", source="created_at"
    )
    label = serializers.SerializerMethodField(read_only=True)
    details_url = serializers.SerializerMethodField(read_only=True)

    class Meta:
        model = CompetitiveProcess
        fields = (
            "id",
            "lodgement_number",
            "competitive_process_geometries",
            "status_display",
            "created_at_display",
            "label",  # A static value to be used on the map
            "details_url",
        )

    def get_status_display(self, obj):
        return {i[0]: i[1] for i in CompetitiveProcess.STATUS_CHOICES}.get(
            obj.status, None
        )

    def get_competitive_process_geometries(self, obj):
        """
        Returns geometries for this Competitive Process as FeatureCollection dict
        """

        from leaseslicensing.components.competitive_processes.serializers import (
            CompetitiveProcessGeometrySerializer,
        )

        geometry_data = {"type": "FeatureCollection", "features": []}
        for geometry in obj.competitive_process_geometries.all():
            pg_serializer = CompetitiveProcessGeometrySerializer(geometry)
            geometry_data["features"].append(pg_serializer.data)

        return geometry_data

    def get_label(self, obj):
        return "Competitive Process"

    def get_details_url(self, obj):
        request = self.context["request"]
        if request.user.is_authenticated:
            if is_internal(request):
                return reverse(
                    "internal-competitiveprocess-detail", kwargs={"pk": obj.id}
                )
            else:
                return ""


class ListProposalMinimalSerializer(serializers.ModelSerializer):
    proposalgeometry = ProposalGeometrySerializer(many=True, read_only=True)
    application_type_name_display = serializers.CharField(
        read_only=True, source="application_type.name_display"
    )
    processing_status_display = serializers.CharField(
        read_only=True, source="get_processing_status_display"
    )
    lodgement_date_display = serializers.DateTimeField(
        read_only=True, format="%d/%m/%Y", source="lodgement_date"
    )
    details_url = serializers.SerializerMethodField(read_only=True)
    competitive_process = serializers.SerializerMethodField(read_only=True)

    class Meta:
        model = Proposal
        fields = (
            "id",
            "processing_status",
            "processing_status_display",
            "proposalgeometry",
            "application_type_name_display",
            "application_type_id",
            "lodgement_number",
            "lodgement_date",
            "lodgement_date_display",
            "details_url",
            "competitive_process",
        )

    def get_details_url(self, obj):
        request = self.context["request"]
        if request.user.is_authenticated:
            if is_internal(request):
                return reverse("internal-proposal-detail", kwargs={"pk": obj.id})
            else:
                return reverse(
                    "external-proposal-detail", kwargs={"proposal_pk": obj.id}
                )
<<<<<<< HEAD
=======

    def get_competitive_process(self, obj):
        if obj.originating_competitive_process:
            return CompetitiveProcessSerializer(
                obj.originating_competitive_process,
                context=self.context,
            ).data
        else:
            return None
>>>>>>> 74d0d2b3


class ListProposalSerializer(BaseProposalSerializer):
    submitter = serializers.SerializerMethodField(read_only=True)
    applicant_name = serializers.CharField(read_only=True)
    processing_status = serializers.SerializerMethodField(read_only=True)
    review_status = serializers.SerializerMethodField(read_only=True)
    customer_status = serializers.SerializerMethodField(read_only=True)
    assigned_officer = serializers.SerializerMethodField(read_only=True)
    allowed_assessors = EmailUserSerializer(many=True)
    accessing_user_can_process = serializers.SerializerMethodField()

    class Meta:
        model = Proposal
        fields = (
            "id",
            "application_type",
            "proposal_type",
            "approval_level",
            "title",
            "customer_status",
            "processing_status",
            "review_status",
            "applicant",
            "applicant_name",
            "proxy_applicant",
            "submitter",
            "assigned_officer",
            "previous_application",
            "get_history",
            "lodgement_date",
            "readonly",
            "can_user_edit",
            "can_user_view",
            "reference",
            "lodgement_number",
            "lodgement_sequence",
            "can_officer_process",
            "allowed_assessors",
            "proposal_type",
            "accessing_user_can_process",
            "site_name",
            "groups",
            "details_url",
        )
        # the serverSide functionality of datatables is such that only columns that have
        # field 'data' defined are requested from the serializer. We
        # also require the following additional fields for some of the mRender functions
        datatables_always_serialize = (
            "id",
            "application_type",
            "proposal_type",
            "title",
            "customer_status",
            "processing_status",
            "applicant",
            "applicant_name",
            "submitter",
            "assigned_officer",
            "lodgement_date",
            "can_user_edit",
            "can_user_view",
            "reference",
            "lodgement_number",
            "can_officer_process",
            "accessing_user_can_process",
            "site_name",
            "groups",
        )

    def get_accessing_user_can_process(self, proposal):
        request = self.context["request"]
        user = request.user
        accessing_user_can_process = False

        if proposal.processing_status in [
            Proposal.PROCESSING_STATUS_WITH_ASSESSOR,
            Proposal.PROCESSING_STATUS_WITH_ASSESSOR_CONDITIONS,
        ]:
            if user.id in proposal.get_assessor_group().get_system_group_member_ids():
                accessing_user_can_process = True
        elif proposal.processing_status in [
            Proposal.PROCESSING_STATUS_WITH_APPROVER,
        ]:
            if user.id in proposal.get_approver_group().get_system_group_member_ids():
                accessing_user_can_process = True
        elif proposal.processing_status in [
            Proposal.PROCESSING_STATUS_WITH_REFERRAL,
            Proposal.PROCESSING_STATUS_WITH_REFERRAL_CONDITIONS,
        ]:
            if proposal.referrals.filter(
                Q(referral=user.id),
                Q(processing_status=Referral.PROCESSING_STATUS_WITH_REFERRAL),
            ):
                accessing_user_can_process = True

        return accessing_user_can_process

    def get_submitter(self, obj):
        if obj.submitter:
            email_user = retrieve_email_user(obj.submitter)
            return EmailUserSerializer(email_user).data
        else:
            return ""

    def get_assigned_officer(self, obj):
        if (
            obj.processing_status == Proposal.PROCESSING_STATUS_WITH_APPROVER
            and obj.assigned_approver
        ):
            email_user = retrieve_email_user(obj.assigned_approver)
            return EmailUserSerializer(email_user).data
        if obj.assigned_officer:
            email_user = retrieve_email_user(obj.assigned_officer)
            return EmailUserSerializer(email_user).data
        return None


class ProposalReferralSerializer(serializers.ModelSerializer):
    processing_status = serializers.CharField(source="get_processing_status_display")
    referral_obj = serializers.SerializerMethodField()

    class Meta:
        model = Referral
        fields = "__all__"

    def get_referral_obj(self, obj):
        referral_email_user = retrieve_email_user(obj.referral)
        serializer = EmailUserSerializer(referral_email_user)
        return serializer.data


class ProposalSerializer(BaseProposalSerializer):
    submitter = serializers.SerializerMethodField(read_only=True)
    processing_status = serializers.SerializerMethodField(read_only=True)
    # Had to add assessor mode and lodgement versions for this serializer to work for
    # external user that is a referral
    assessor_mode = serializers.SerializerMethodField(read_only=True)
    lodgement_versions = serializers.SerializerMethodField(read_only=True)
    referrals = ProposalReferralSerializer(many=True)
    processing_status_id = serializers.SerializerMethodField(read_only=True)

    class Meta:
        model = Proposal
        fields = "__all__"
        extra_fields = [
            "assessor_mode",
            "lodgement_versions",
            "referrals",
            "processing_status_id",
        ]

    def get_field_names(self, declared_fields, info):
        expanded_fields = super().get_field_names(declared_fields, info)
        if getattr(self.Meta, "extra_fields", None):
            return expanded_fields + self.Meta.extra_fields
        return expanded_fields

    def get_readonly(self, obj):
        return obj.can_user_view

    def get_submitter(self, obj):
        if obj.submitter:
            email_user = retrieve_email_user(obj.submitter)
            return email_user.get_full_name()
        else:
            return None

    def get_assessor_mode(self, obj):
        # TODO check if the proposal has been accepted or declined
        request = self.context["request"]
        user = (
            request.user._wrapped if hasattr(request.user, "_wrapped") else request.user
        )
        return {
            "assessor_mode": True,
            "has_assessor_mode": obj.has_assessor_mode(user),
            "assessor_can_assess": obj.can_assess(user),
            "assessor_level": "assessor",
            "assessor_box_view": obj.assessor_comments_view(user),
            "is_referee": obj.is_referee(user),
            "referee_can_edit": obj.referee_can_edit_referral(user),
        }

    def get_lodgement_versions(self, obj):
        # Just return the current version so that the frontend doesn't break
        return [obj.lodgement_versions[0]]

    def get_processing_status_id(self, obj):
        return obj.processing_status


class CreateProposalSerializer(BaseProposalSerializer):
    application_type_id = serializers.IntegerField(write_only=True, required=False)
    proposal_type_id = serializers.IntegerField(write_only=True, required=False)

    class Meta:
        model = Proposal
        fields = (
            "id",
            "application_type_id",
            "submitter",
            "ind_applicant",
            "org_applicant",
            "proposal_type_id",
        )
        read_only_fields = ("id",)


class SaveLeaseLicenceSerializer(BaseProposalSerializer):
    class Meta:
        model = Proposal
        fields = (
            "id",
            "details_text",
            # additional form fields for lease_licence
            "profit_and_loss_text",
            "cash_flow_text",
            "capital_investment_text",
            "financial_capacity_text",
            "available_activities_text",
            "market_analysis_text",
            "staffing_text",
            "key_personnel_text",
            "key_milestones_text",
            "risk_factors_text",
            "legislative_requirements_text",
            "proponent_reference_number",
        )
        read_only_fields = ("id",)


class SaveRegistrationOfInterestSerializer(BaseProposalSerializer):
    class Meta:
        model = Proposal
        fields = (
            "id",
            "details_text",
            # additional form fields
            "exclusive_use",
            "long_term_use",
            "consistent_purpose",
            "consistent_plan",
            "clearing_vegetation",
            "ground_disturbing_works",
            "heritage_site",
            "environmentally_sensitive",
            "wetlands_impact",
            "building_required",
            "significant_change",
            "aboriginal_site",
            "native_title_consultation",
            "mining_tenement",
            "exclusive_use_text",
            "long_term_use_text",
            "consistent_purpose_text",
            "consistent_plan_text",
            "clearing_vegetation_text",
            "ground_disturbing_works_text",
            "heritage_site_text",
            "environmentally_sensitive_text",
            "wetlands_impact_text",
            "building_required_text",
            "significant_change_text",
            "aboriginal_site_text",
            "native_title_consultation_text",
            "mining_tenement_text",
            "groups",
            "site_name",
        )
        read_only_fields = ("id",)


# class InternalSaveProposalSerializer(BaseProposalSerializer):
#
#    class Meta:
#        model = Proposal
#        fields = (
#            "assessor_comment_map",
#            "deficiency_comment_map",
#            "assessor_comment_proposal_details",
#            "deficiency_comment_proposal_details",
#            "assessor_comment_proposal_impact",
#            "deficiency_comment_proposal_impact",
#            "assessor_comment_other",
#            "deficiency_comment_other",
#            "assessor_comment_deed_poll",
#            "deficiency_comment_deed_poll",
#            "assessor_comment_additional_documents",
#            "deficiency_comment_additional_documents",
#            "assessor_comment_proposal_details",
#            "deficiency_comment_proposal_details",
#
#        )


class SaveProposalSerializer(BaseProposalSerializer):
    proxy_applicant = serializers.IntegerField(required=False)
    assigned_officer = serializers.IntegerField(required=False)

    class Meta:
        model = Proposal
        fields = (
            "id",
            "application_type",
            "title",
            "processing_status",
            "applicant_type",
            "applicant",
            "org_applicant",
            "proxy_applicant",
            "submitter",
            "assigned_officer",
            "previous_application",
            "lodgement_date",
            "requirements",
            "readonly",
            "can_user_edit",
            "can_user_view",
            "reference",
            "lodgement_number",
            "can_officer_process",
            "applicant_details",
            "details_text",
        )
        read_only_fields = ("requirements",)


class ApplicantSerializer(serializers.ModelSerializer):
    class Meta:
        model = Organisation
        fields = (
            "id",
            "name",
            "abn",
            "email",
            "phone_number",
        )


class ProposalReferralSerializer(serializers.ModelSerializer):
    processing_status = serializers.CharField(source="get_processing_status_display")
    referral_obj = serializers.SerializerMethodField()

    class Meta:
        model = Referral
        fields = "__all__"

    def get_referral_obj(self, obj):
        referral_email_user = retrieve_email_user(obj.referral)
        serializer = EmailUserSerializer(referral_email_user)
        return serializer.data


class ProposalDeclinedDetailsSerializer(serializers.ModelSerializer):
    class Meta:
        model = ProposalDeclinedDetails
        fields = "__all__"


class ProposalParkSerializer(BaseProposalSerializer):
    applicant = ApplicantSerializer()
    processing_status = serializers.SerializerMethodField(read_only=True)
    customer_status = serializers.SerializerMethodField(read_only=True)
    submitter = serializers.CharField(source="submitter.get_full_name")
    application_type = serializers.CharField(
        source="application_type.name", read_only=True
    )
    licence_number = serializers.SerializerMethodField(read_only=True)
    licence_number_id = serializers.SerializerMethodField(read_only=True)

    class Meta:
        model = Proposal
        fields = (
            "id",
            "licence_number",
            "licence_number_id",
            "application_type",
            "approval_level",
            "title",
            "customer_status",
            "processing_status",
            "applicant",
            "proxy_applicant",
            "submitter",
            "lodgement_number",
        )

    def get_licence_number(self, obj):
        return obj.approval.lodgement_number

    def get_licence_number_id(self, obj):
        return obj.approval.id


class ExternalRefereeInviteSerializer(serializers.ModelSerializer):
    proposal_id = serializers.IntegerField(required=False)
    full_name = serializers.CharField(read_only=True)

    class Meta:
        model = ExternalRefereeInvite
        fields = [
            "id",
            "first_name",
            "last_name",
            "full_name",
            "email",
            "organisation",
            "invite_text",
            "proposal_id",
        ]


class InternalProposalSerializer(BaseProposalSerializer):
    applicant = serializers.CharField(read_only=True)
    org_applicant = OrganisationSerializer()
    processing_status = serializers.SerializerMethodField(read_only=True)
    processing_status_id = serializers.SerializerMethodField()
    review_status = serializers.SerializerMethodField(read_only=True)
    submitter = serializers.SerializerMethodField(read_only=True)
    proposaldeclineddetails = ProposalDeclinedDetailsSerializer()
    assessor_mode = serializers.SerializerMethodField()
    can_edit_period = serializers.SerializerMethodField()
    current_assessor = serializers.SerializerMethodField()
    latest_referrals = ProposalReferralSerializer(many=True)
    referrals = ProposalReferralSerializer(many=True)
    external_referral_invites = ExternalRefereeInviteSerializer(many=True)
    allowed_assessors = EmailUserSerializer(many=True)
    approval_level_document = serializers.SerializerMethodField()
    # application_type = serializers.CharField(source='application_type.name', read_only=True)
    # reversion_ids = serializers.SerializerMethodField()
    assessor_assessment = ProposalAssessmentSerializer(read_only=True)
    referral_assessments = ProposalAssessmentSerializer(read_only=True, many=True)
    # fee_invoice_url = serializers.SerializerMethodField()

    requirements_completed = serializers.SerializerMethodField()
    applicant_obj = serializers.SerializerMethodField()

    approval_issue_date = serializers.SerializerMethodField()
    invoicing_details = InvoicingDetailsSerializer()
    all_lodgement_versions = serializers.SerializerMethodField()
    approved_on = serializers.SerializerMethodField()
    approved_by = serializers.SerializerMethodField()
    site_name = serializers.CharField(source="site_name.name", read_only=True)
    requirements = serializers.SerializerMethodField()

    class Meta:
        model = Proposal
        fields = (
            "id",
            "application_type",
            "approval_level",
            "approval_level_document",
            "title",
            "processing_status",
            "review_status",
            "applicant",
            "applicant_obj",
            "org_applicant",
            "proxy_applicant",
            "submitter",
            "applicant_type",
            "assigned_officer",
            "assigned_approver",
            "previous_application",
            "get_history",
            "lodgement_versions",
            "lodgement_date",
            "requirements",
            "readonly",
            "can_user_edit",
            "can_user_view",
            "documents_url",
            "assessor_mode",
            "current_assessor",
            "latest_referrals",
            "referrals",
            "allowed_assessors",
            "accessing_user_roles",
            "proposed_issuance_approval",
            "proposed_decline_status",
            "proposaldeclineddetails",
            "permit",
            "reference",
            "lodgement_number",
            "lodgement_sequence",
            "can_officer_process",
            "proposal_type",
            "applicant_details",
            "other_details",
            "can_edit_period",
            "assessor_assessment",
            "referral_assessments",
            "requirements_completed",
            "proposalgeometry",
            "processing_status_id",
            "details_text",
            # additional form fields for registration of interest
            "exclusive_use",
            "long_term_use",
            "consistent_purpose",
            "consistent_plan",
            "clearing_vegetation",
            "ground_disturbing_works",
            "heritage_site",
            "environmentally_sensitive",
            "wetlands_impact",
            "building_required",
            "significant_change",
            "aboriginal_site",
            "native_title_consultation",
            "mining_tenement",
            "exclusive_use_text",
            "long_term_use_text",
            "consistent_purpose_text",
            "consistent_plan_text",
            "clearing_vegetation_text",
            "ground_disturbing_works_text",
            "heritage_site_text",
            "environmentally_sensitive_text",
            "wetlands_impact_text",
            "building_required_text",
            "significant_change_text",
            "aboriginal_site_text",
            "native_title_consultation_text",
            "mining_tenement_text",
            # additional form fields for lease_licence
            "profit_and_loss_text",
            "cash_flow_text",
            "capital_investment_text",
            "financial_capacity_text",
            "available_activities_text",
            "market_analysis_text",
            "staffing_text",
            "key_personnel_text",
            "key_milestones_text",
            "risk_factors_text",
            "legislative_requirements_text",
            "approval_issue_date",
            "invoicing_details",
            "all_lodgement_versions",
            "approved_on",
            "approved_by",
            "identifiers",
            "vestings",
            "names",
            "acts",
            "tenures",
            "categories",
            "regions",
            "districts",
            "lgas",
            "groups",
            "proponent_reference_number",
            "site_name",
            "details_url",
            "external_referral_invites",
            "competitive_process",
            # "assessor_comment_map",
            # "deficiency_comment_map",
            # "assessor_comment_proposal_details",
            # "deficiency_comment_proposal_details",
            # "assessor_comment_proposal_impact",
            # "deficiency_comment_proposal_impact",
            # "assessor_comment_other",
            # "deficiency_comment_other",
            # "assessor_comment_deed_poll",
            # "deficiency_comment_deed_poll",
            # "assessor_comment_additional_documents",
            # "deficiency_comment_additional_documents",
            # "assessor_comment_proposal_details",
            # "deficiency_comment_proposal_details",
        )

        datatables_always_serialize = {
            "current_assessor",
        }
        read_only_fields = ("requirements",)

    def get_applicant_obj(self, obj):
        if isinstance(obj.applicant, Organisation):
            return OrganisationSerializer(obj.applicant).data
        return EmailUserSerializer(obj.applicant).data

    def get_processing_status_id(self, obj):
        return obj.processing_status

    def get_submitter(self, obj):
        if obj.submitter:
            email_user = retrieve_email_user(obj.submitter)
            return EmailUserSerializer(email_user).data
        else:
            return None

    def get_approval_level_document(self, obj):
        if obj.approval_level_document is not None:
            return [
                obj.approval_level_document.name,
                obj.approval_level_document._file.url,
            ]
        else:
            return obj.approval_level_document

    def get_assessor_mode(self, obj):
        # TODO check if the proposal has been accepted or declined
        request = self.context["request"]
        user = (
            request.user._wrapped if hasattr(request.user, "_wrapped") else request.user
        )
        return {
            "assessor_mode": True,
            "has_assessor_mode": obj.has_assessor_mode(user),
            "assessor_can_assess": obj.can_assess(user),
            "assessor_level": "assessor",
            "assessor_box_view": obj.assessor_comments_view(user),
            "is_referee": obj.is_referee(user),
            "referee_can_edit": obj.referee_can_edit_referral(user),
        }

    def get_can_edit_period(self, obj):
        request = self.context["request"]
        user = (
            request.user._wrapped if hasattr(request.user, "_wrapped") else request.user
        )
        return obj.can_edit_period(user)

    def get_readonly(self, obj):
        return True

    def get_requirements(self, obj):
        requirements = ProposalRequirementSerializer(
            obj.get_requirements(),
            many=True,
            context={"request": self.context["request"]},
        )

        return requirements.data

    def get_requirements_completed(self, obj):
        return True

    def get_current_assessor(self, obj):
        return {
            "id": self.context["request"].user.id,
            "name": self.context["request"].user.get_full_name(),
            "email": self.context["request"].user.email,
        }

    def get_reversion_ids(self, obj):
        return obj.reversion_ids[:5]

    def get_approval_issue_date(self, obj):
        if obj.approval:
            return obj.approval.issue_date.strftime("%d/%m/%Y")

    def get_all_lodgement_versions(self, obj):
        """
        Returns all lodgement versions of a proposal, when browsing in debug mode
        """

        query_params = self.context.get("request").query_params
        if query_params.get("debug", False):
            return obj.versions_to_lodgement_dict(obj.revision_versions())
        else:
            return []

    def get_approved_on(self, obj):
        """
        Returns date of approval in DD/MM/YY format if the information is available
        """

        ts = None
        if obj.proposed_issuance_approval:
            ts = obj.proposed_issuance_approval.get("approved_on", None)

        if ts:
            return datetime.datetime.fromtimestamp(ts).date().strftime("%d/%m/%Y")

    def get_approved_by(self, obj):
        """
        Returns the user who approved this proposal if available
        """

        user = None
        if obj.proposed_issuance_approval:
            user = obj.proposed_issuance_approval.get("approved_by", None)

        if user:
            email_user = retrieve_email_user(user)
            return f"{email_user.first_name} {email_user.last_name}"

    # def get_fee_invoice_url(self,obj):
    #     return '/cols/payments/invoice-pdf/{}'.format(obj.fee_invoice_reference) if obj.fee_paid else None


class ProposalUserActionSerializer(serializers.ModelSerializer):
    who = serializers.SerializerMethodField()

    class Meta:
        model = ProposalUserAction
        fields = "__all__"

    def get_who(self, proposal_user_action):
        email_user = retrieve_email_user(proposal_user_action.who)
        fullname = email_user.get_full_name()
        return fullname


class ProposalLogEntrySerializer(CommunicationLogEntrySerializer):
    class Meta:
        model = ProposalLogEntry
        fields = "__all__"
        read_only_fields = ("customer",)


class SendReferralSerializer(serializers.Serializer):
    email = serializers.EmailField(allow_blank=True)
    text = serializers.CharField(allow_blank=True)

    def validate(self, data):
        non_field_errors = []

        request = self.context.get("request")
        if request.user.email == data["email"]:
            non_field_errors.append("You cannot send referral to yourself.")

        try:
            EmailUser.objects.get(email=data["email"])
        except EmailUser.DoesNotExist:
            non_field_errors.append("Referral not found.")

        if non_field_errors:
            raise serializers.ValidationError(non_field_errors)

        return data


class DTReferralSerializer(serializers.ModelSerializer):
    processing_status = serializers.CharField(
        source="proposal.get_processing_status_display"
    )
    application_type = serializers.CharField(source="proposal.application_type.name")
    referral_status = serializers.CharField(source="get_processing_status_display")
    proposal_lodgement_date = serializers.CharField(source="proposal.lodgement_date")
    proposal_lodgement_number = serializers.CharField(
        source="proposal.lodgement_number"
    )
    submitter = serializers.SerializerMethodField()
    # egion = serializers.CharField(source='region.name', read_only=True)
    # referral = EmailUserSerializer()
    referral = serializers.SerializerMethodField()
    # referral = serializers.CharField(source='referral_group.name')
    document = serializers.SerializerMethodField()
    can_user_process = serializers.SerializerMethodField()
    assigned_officer = serializers.CharField(
        source="assigned_officer.get_full_name", allow_null=True
    )

    class Meta:
        model = Referral
        fields = (
            "id",
            "title",
            "submitter",
            "processing_status",
            "application_type",
            "referral_status",
            "lodged_on",
            "proposal",
            "can_be_processed",
            "referral",
            "proposal_lodgement_date",
            "proposal_lodgement_number",
            "referral_text",
            "document",
            "assigned_officer",
            "can_user_process",
        )

    def get_referral(self, obj):
        serializer = EmailUserSerializer(retrieve_email_user(obj.referral))
        return serializer.data

    def get_submitter(self, obj):
        # if obj.submitter:
        if hasattr(obj, "submitter") and obj.submitter:
            email_user = retrieve_email_user(obj.submitter)
            return EmailUserSerializer(email_user).data
        else:
            return ""

    # def get_submitter(self,obj):
    #   return EmailUserSerializer(obj.proposal.submitter).data

    # def get_document(self,obj):
    #     docs =  [[d.name,d._file.url] for d in obj.referral_documents.all()]
    #     return docs[0] if docs else None
    def get_document(self, obj):
        # doc = obj.referral_documents.last()
        return [obj.document.name, obj.document._file.url] if obj.document else None

    def get_can_user_process(self, obj):
        request = self.context["request"]
        user = (
            request.user._wrapped if hasattr(request.user, "_wrapped") else request.user
        )
        if obj.can_process(user) and obj.can_be_completed:
            if obj.assigned_officer:
                if obj.assigned_officer == user:
                    return True
            else:
                return True
        return False


class RequirementDocumentSerializer(serializers.ModelSerializer):
    class Meta:
        model = RequirementDocument
        fields = ("id", "name", "_file")
        # fields = '__all__'


class ProposalRequirementSerializer(serializers.ModelSerializer):
    can_referral_edit = serializers.SerializerMethodField()
    requirement_documents = RequirementDocumentSerializer(many=True, read_only=True)
    source = serializers.SerializerMethodField(read_only=True)

    class Meta:
        model = ProposalRequirement
        fields = (
            "id",
            "due_date",
            "reminder_date",
            "free_requirement",
            "standard_requirement",
            "standard",
            "req_order",
            "proposal",
            "recurrence",
            "recurrence_schedule",
            "recurrence_pattern",
            "requirement",
            "is_deleted",
            "copied_from",
            "can_referral_edit",
            "requirement_documents",
            "require_due_date",
            "copied_for_renewal",
            "notification_only",
            "referral",
            "source",
        )
        read_only_fields = ("req_order", "requirement", "copied_from")

    def get_can_referral_edit(self, obj):
        request = self.context["request"]
        user = (
            request.user._wrapped if hasattr(request.user, "_wrapped") else request.user
        )
        return obj.can_referral_edit(user)

    def get_source(self, obj):
        """
        Returns the user who created this proposal requirement
        """

        if obj.source:
            email_user = retrieve_email_user(obj.source)
            return EmailUserSerializer(email_user).data
        else:
            return None


class ProposalStandardRequirementSerializer(serializers.ModelSerializer):
    class Meta:
        model = ProposalStandardRequirement
        fields = ("id", "code", "text")


class ProposedApprovalROISerializer(serializers.Serializer):
    decision = serializers.CharField(allow_null=False)
    details = serializers.CharField(allow_null=False)
    bcc_email = serializers.CharField(required=False, allow_null=True)


class ProposedApprovalSerializer(serializers.Serializer):
    approval_type = serializers.IntegerField()
    details = serializers.CharField()
    cc_email = serializers.CharField(required=False, allow_null=True)
    expiry_date = serializers.DateField(input_formats=["%Y-%m-%d"])
    start_date = serializers.DateField(input_formats=["%Y-%m-%d"])
    selected_document_types = serializers.ListField()
    record_management_number = serializers.CharField(allow_null=False)


class PropedDeclineSerializer(serializers.Serializer):
    reason = serializers.CharField()
    cc_email = serializers.CharField(required=False, allow_null=True)


class OnHoldSerializer(serializers.Serializer):
    comment = serializers.CharField()


class AmendmentRequestSerializer(serializers.ModelSerializer):
    # reason = serializers.SerializerMethodField()

    class Meta:
        model = AmendmentRequest
        fields = "__all__"

    # def get_reason (self,obj):
    # return obj.get_reason_display()
    # return obj.reason.reason


class AmendmentRequestDisplaySerializer(serializers.ModelSerializer):
    reason = serializers.SerializerMethodField()

    class Meta:
        model = AmendmentRequest
        fields = "__all__"

    def get_reason(self, obj):
        # return obj.get_reason_display()
        return obj.reason.reason if obj.reason else None


class SearchKeywordSerializer(serializers.Serializer):
    number = serializers.CharField()
    id = serializers.IntegerField()
    type = serializers.CharField()
    applicant = serializers.CharField()
    # text = serializers.CharField(required=False,allow_null=True)
    text = serializers.JSONField(required=False)


class SearchReferenceSerializer(serializers.Serializer):
    id = serializers.IntegerField()
    type = serializers.CharField()


class ReferralProposalSerializer(InternalProposalSerializer):
    def get_assessor_mode(self, obj):
        # TODO check if the proposal has been accepted or declined
        request = self.context["request"]
        user = (
            request.user._wrapped if hasattr(request.user, "_wrapped") else request.user
        )
        referral = Referral.objects.filter(proposal=obj, referral=user).first()

        return {
            "assessor_mode": True,
            "assessor_can_assess": referral.can_assess_referral(user)
            if referral
            else None,
            "assessor_level": "referral",
            "assessor_box_view": obj.assessor_comments_view(user),
        }


class ReferralSerializer(serializers.ModelSerializer):
    processing_status = serializers.CharField(source="get_processing_status_display")
    can_be_completed = serializers.BooleanField()
    can_process = serializers.SerializerMethodField()
    assessment = ProposalAssessmentSerializer(many=True, read_only=True)
    application_type = serializers.CharField(read_only=True)
    allowed_assessors = EmailUserSerializer(many=True)
    current_assessor = serializers.SerializerMethodField()
    referral_obj = serializers.SerializerMethodField()

    class Meta:
        model = Referral
        fields = "__all__"

    def get_referral_obj(self, obj):
        referral_email_user = retrieve_email_user(obj.referral)
        serializer = EmailUserSerializer(referral_email_user)
        return serializer.data

    def get_current_assessor(self, obj):
        return {
            "id": self.context["request"].user.id,
            "name": self.context["request"].user.get_full_name(),
            "email": self.context["request"].user.email,
        }

    def get_can_process(self, obj):
        request = self.context["request"]
        user = (
            request.user._wrapped if hasattr(request.user, "_wrapped") else request.user
        )
        return obj.can_process(user)


class AdditionalDocumentTypeSerializer(serializers.ModelSerializer):
    text = serializers.CharField(source="name")

    class Meta:
        model = AdditionalDocumentType
        fields = "__all__"<|MERGE_RESOLUTION|>--- conflicted
+++ resolved
@@ -8,8 +8,8 @@
 from ledger_api_client.managed_models import SystemGroup
 from rest_framework import serializers
 from rest_framework_gis.serializers import GeoFeatureModelSerializer
+
 from leaseslicensing.components.competitive_processes.models import CompetitiveProcess
-
 from leaseslicensing.components.invoicing.serializers import InvoicingDetailsSerializer
 from leaseslicensing.components.main.serializers import (
     ApplicationTypeSerializer,
@@ -751,8 +751,6 @@
                 return reverse(
                     "external-proposal-detail", kwargs={"proposal_pk": obj.id}
                 )
-<<<<<<< HEAD
-=======
 
     def get_competitive_process(self, obj):
         if obj.originating_competitive_process:
@@ -762,7 +760,6 @@
             ).data
         else:
             return None
->>>>>>> 74d0d2b3
 
 
 class ListProposalSerializer(BaseProposalSerializer):
