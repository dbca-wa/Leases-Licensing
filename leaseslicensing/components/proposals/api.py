import logging
import os
from collections import OrderedDict
from datetime import datetime

from django.conf import settings
from django.core.cache import cache
from django.core.files.base import ContentFile
from django.core.files.storage import default_storage
from django.db import transaction
from django.db.models import Q
from django.urls import reverse
from django.utils.decorators import method_decorator
from django.utils.translation import gettext as _
from django.views.decorators.cache import cache_page
from leaseslicensing.components.users.serializers import ProposalApplicantSerializer
from ledger_api_client.ledger_models import EmailUserRO as EmailUser
from rest_framework import serializers, status, views, viewsets
from rest_framework.decorators import action as detail_route
from rest_framework.decorators import action as list_route
from rest_framework.decorators import renderer_classes
from rest_framework.exceptions import PermissionDenied
from rest_framework.renderers import JSONRenderer
from rest_framework.response import Response
from rest_framework_datatables.pagination import DatatablesPageNumberPagination
from rest_framework_datatables.renderers import DatatablesRenderer
from reversion.models import Version

from leaseslicensing.components.approvals.models import Approval
from leaseslicensing.components.competitive_processes.models import CompetitiveProcess
from leaseslicensing.components.compliances.models import Compliance
from leaseslicensing.components.main.api import (
    LicensingViewset,
    UserActionLoggingViewset,
)
from leaseslicensing.components.main.decorators import basic_exception_handler
from leaseslicensing.components.main.filters import LedgerDatatablesFilterBackend
from leaseslicensing.components.main.models import ApplicationType, RequiredDocument
from leaseslicensing.components.main.process_document import process_generic_document
from leaseslicensing.components.main.related_item import RelatedItemsSerializer
from leaseslicensing.components.main.serializers import RelatedItemSerializer
from leaseslicensing.components.main.utils import save_site_name
from leaseslicensing.components.proposals.email import (
    send_external_referee_invite_email,
)
from leaseslicensing.components.proposals.models import (
    AdditionalDocumentType,
    AmendmentReason,
    AmendmentRequest,
    ChecklistQuestion,
    ExternalRefereeInvite,
    Proposal,
    ProposalApplicant,
    ProposalAssessment,
    ProposalAssessmentAnswer,
    ProposalGeometry,
    ProposalRequirement,
    ProposalStandardRequirement,
    ProposalType,
    ProposalUserAction,
    Referral,
    ReferralRecipientGroup,
    RequirementDocument,
    searchKeyWords,
)
from leaseslicensing.components.proposals.serializers import (  # InternalSaveProposalSerializer,
    AdditionalDocumentTypeSerializer,
    AmendmentRequestDisplaySerializer,
    AmendmentRequestSerializer,
    ChecklistQuestionSerializer,
    CreateProposalSerializer,
    DTReferralSerializer,
    ExternalRefereeInviteSerializer,
    InternalProposalSerializer,
    ListProposalMinimalSerializer,
    ListProposalSerializer,
    PropedDeclineSerializer,
    ProposalAssessmentAnswerSerializer,
    ProposalAssessmentSerializer,
    ProposalGeometrySerializer,
    ProposalLogEntrySerializer,
    ProposalRequirementSerializer,
    ProposalSerializer,
    ProposalStandardRequirementSerializer,
    ProposalTypeSerializer,
    ProposalUserActionSerializer,
    ProposedApprovalROISerializer,
    ProposedApprovalSerializer,
    ReferralSerializer,
    SaveProposalSerializer,
    SearchKeywordSerializer,
    SendReferralSerializer,
)
from leaseslicensing.components.proposals.utils import (
    make_proposal_applicant_ready,
    populate_gis_data,
    proposal_submit,
    save_assessor_data,
    save_proponent_data,
    save_referral_data,
)
from leaseslicensing.helpers import (
    is_approver,
    is_assessor,
    is_customer,
    is_finance_officer,
    is_internal,
    is_referee,
)
from leaseslicensing.permissions import IsAssessorOrReferrer
from leaseslicensing.settings import APPLICATION_TYPES

logger = logging.getLogger(__name__)


class GetAdditionalDocumentTypeDict(views.APIView):
    renderer_classes = [
        JSONRenderer,
    ]

    def get(
        self,
        request,
    ):
        types = AdditionalDocumentType.objects.filter(enabled=True)
        if types:
            serializers = AdditionalDocumentTypeSerializer(types, many=True)
            return Response(serializers.data)
        else:
            return Response({})


class GetApplicationTypeDict(views.APIView):
    renderer_classes = [
        JSONRenderer,
    ]

    @method_decorator(cache_page(60))
    def get(self, request, format=None):
        for_filter = request.query_params.get("for_filter", "")
        for_filter = True if for_filter == "true" else False

        if for_filter:
            application_types = [
                {"id": app_type[0], "text": app_type[1]}
                for app_type in settings.APPLICATION_TYPES
            ]
        else:
            application_types = [
                {"code": app_type[0], "description": app_type[1]}
                for app_type in settings.APPLICATION_TYPES
                if app_type[0] == settings.APPLICATION_TYPE_REGISTRATION_OF_INTEREST
            ]

        return Response(application_types)


class GetApplicationTypeDescriptions(views.APIView):
    renderer_classes = [
        JSONRenderer,
    ]

    def get(self, request, format=None):
        data = [app_type[1] for app_type in settings.APPLICATION_TYPES]
        return Response(data)


class GetApplicationStatusesDict(views.APIView):
    renderer_classes = [
        JSONRenderer,
    ]

    def get(self, request, format=None):
        data = {}

        for_filter = request.query_params.get("for_filter", "")
        for_filter = True if for_filter == "true" else False

        if for_filter:
            application_statuses = [
                {"id": i[0], "text": i[1]} for i in Proposal.PROCESSING_STATUS_CHOICES
            ]

            return Response(application_statuses)
        else:
            internal_application_statuses = [
                {"code": i[0], "description": i[1]}
                for i in Proposal.PROCESSING_STATUS_CHOICES
            ]

            external_application_statuses = [
                {"code": i[0], "description": i[1]}
                for i in Proposal.PROCESSING_STATUS_CHOICES
            ]

            data["external_statuses"] = external_application_statuses
            data["internal_statuses"] = internal_application_statuses
            return Response(data)


class GetProposalType(views.APIView):
    renderer_classes = [
        JSONRenderer,
    ]

    def get(self, request, format=None):
        _type = ProposalType.objects.first()
        if _type:
            serializer = ProposalTypeSerializer(_type)
            return Response(serializer.data)
        else:
            return Response(
                {"error": "There is currently no application type."},
                status=status.HTTP_404_NOT_FOUND,
            )


class GetEmptyList(views.APIView):
    renderer_classes = [
        JSONRenderer,
    ]

    def get(self, request, format=None):
        return Response([])


# class DatatablesFilterBackend(BaseFilterBackend):
#
#   def filter_queryset(self, request, queryset, view):
#       queryset = super(DatatablesFilterBackend, self).filter_queryset(request, queryset, view)
#       return queryset

"""
1. internal_proposal.json
2. regions.json
3. trails.json
4. vehicles.json
5. access_types.json
6. required_documents.json
7. land_activities.json
8. vessels.json
9. marine_activities.json
10. marine_parks.json
11. accreditation_choices.json
12. licence_period_choices.json
13. global_settings.json
14. questions.json
15. amendment_request_reason_choices.json
16. contacts.json
"""


class ProposalFilterBackend(LedgerDatatablesFilterBackend):
    """
    Custom filters
    """

    def filter_queryset(self, request, queryset, view):
        total_count = queryset.count()

        filter_lodged_from = request.GET.get("filter_lodged_from")
        filter_lodged_to = request.GET.get("filter_lodged_to")
        filter_application_type = (
            request.GET.get("filter_application_type")
            if request.GET.get("filter_application_type") != "all"
            else ""
        )
        filter_application_status = (
            request.GET.get("filter_application_status")
            if request.GET.get("filter_application_status") != "all"
            else ""
        )

        if queryset.model is Proposal:
            if filter_lodged_from:
                filter_lodged_from = datetime.strptime(filter_lodged_from, "%Y-%m-%d")
                queryset = queryset.filter(lodgement_date__gte=filter_lodged_from)
            if filter_lodged_to:
                filter_lodged_to = datetime.strptime(filter_lodged_to, "%Y-%m-%d")
                queryset = queryset.filter(lodgement_date__lte=filter_lodged_to)
            if filter_application_type:
                queryset = queryset.filter(application_type_id=filter_application_type)
            if filter_application_status:
                queryset = queryset.filter(processing_status=filter_application_status)
        elif queryset.model is Compliance:
            if filter_lodged_from:
                queryset = queryset.filter(due_date__gte=filter_lodged_from)
            if filter_lodged_to:
                queryset = queryset.filter(due_date__lte=filter_lodged_to)
        elif queryset.model is Referral:
            if filter_lodged_from:
                queryset = queryset.filter(
                    proposal__lodgement_date__gte=filter_lodged_from
                )
            if filter_lodged_to:
                queryset = queryset.filter(
                    proposal__lodgement_date__lte=filter_lodged_to
                )

        ledger_lookup_fields = [
            "submitter",
            # "ind_applicant", # Replaced by ProposalApplicant object
        ]
        # Prevent the external user from searching for officers
        if is_internal(request):
            ledger_lookup_fields += ["assigned_officer", "assigned_approver"]

        queryset = self.apply_request(
            request,
            queryset,
            view,
            ledger_lookup_fields=ledger_lookup_fields,
        )

        setattr(view, "_datatables_total_count", total_count)
        return queryset


class ProposalRenderer(DatatablesRenderer):
    def render(self, data, accepted_media_type=None, renderer_context=None):
        if "view" in renderer_context and hasattr(
            renderer_context["view"], "_datatables_total_count"
        ):
            data["recordsTotal"] = renderer_context["view"]._datatables_total_count
            # data.pop('recordsTotal')
            # data.pop('recordsFiltered')
        return super().render(data, accepted_media_type, renderer_context)


class ProposalPaginatedViewSet(viewsets.ModelViewSet):
    filter_backends = (ProposalFilterBackend,)
    pagination_class = DatatablesPageNumberPagination
    renderer_classes = (ProposalRenderer,)
    queryset = Proposal.objects.none()
    serializer_class = ListProposalSerializer
    page_size = 10

    def get_queryset(self):
        user = self.request.user
        if not is_internal(self.request) and not is_customer(self.request):
            return Proposal.objects.none()

        if is_internal(self.request):
            if is_assessor(self.request) or is_approver(self.request):
<<<<<<< HEAD
                qs = Proposal.objects.all()
            elif is_finance_officer(self.request):
                qs = Proposal.objects.filter(
                    processing_status=Proposal.PROCESSING_STATUS_APPROVED_EDITING_INVOICING
                )
=======
                target_email_user_id = self.request.query_params.get(
                    "target_email_user_id", None
                )
                if (
                    target_email_user_id
                    and target_email_user_id.isnumeric()
                    and int(target_email_user_id) > 0
                ):
                    qs = Proposal.objects.filter(submitter=target_email_user_id)
                else:
                    qs = Proposal.objects.all()
>>>>>>> d0c3dc17
            else:
                # accessing user might be referral
                qs = Proposal.objects.filter(
                    referrals__in=Referral.objects.filter(referral=user.id)
                )
        if is_customer(self.request):
            # Queryset for applications referred to external user
            email_user_id_assigned = int(
                self.request.query_params.get("email_user_id_assigned", "0")
            )
            if email_user_id_assigned:
                qs = Proposal.objects.filter(
                    Q(
                        referrals__in=Referral.objects.filter(
                            referral=email_user_id_assigned,
                            processing_status=Referral.PROCESSING_STATUS_WITH_REFERRAL,
                        )
                    )
                )
            else:
                qs = Proposal.get_proposals_for_emailuser(user.id)

        target_organisation_id = self.request.query_params.get(
            "target_organisation_id", None
        )
        if (
            target_organisation_id
            and target_organisation_id.isnumeric()
            and int(target_organisation_id) > 0
        ):
            logger.debug(f"target_organisation_id: {target_organisation_id}")
            target_organisation_id = int(target_organisation_id)
            qs = qs.exclude(org_applicant__isnull=True).filter(
                org_applicant__id=target_organisation_id
            )
        return qs

    def list(self, request, *args, **kwargs):
        qs = self.get_queryset()
        qs = self.filter_queryset(qs)

        email_user_id_assigned = int(
            request.query_params.get("email_user_id_assigned", "0")
        )

        if email_user_id_assigned:
            qs = qs.filter(
                Q(
                    referrals__in=Referral.objects.filter(
                        referral=email_user_id_assigned
                    )
                )
            )

        qs = qs.distinct()
        self.paginator.page_size = qs.count()
        # result_page = self.paginator.paginate_queryset(qs.order_by('-id'), request)
        result_page = self.paginator.paginate_queryset(qs, request)
        serializer = ListProposalSerializer(
            result_page, context={"request": request}, many=True
        )
        return self.paginator.get_paginated_response(serializer.data)

    # TODO: check if still required
    @list_route(
        methods=[
            "GET",
        ],
        detail=False,
    )
    def proposals_internal(self, request, *args, **kwargs):
        """
        Used by the internal dashboard

        http://localhost:8499/api/proposal_paginated/proposal_paginated_internal/?format=datatables&draw=1&length=2
        """
        qs = self.get_queryset()
        # qs = self.filter_queryset(self.request, qs, self)
        qs = self.filter_queryset(qs)

        # on the internal organisations dashboard, filter the Proposal/Approval/Compliance datatables
        # by applicant/organisation
        applicant_id = request.GET.get("org_id")
        if applicant_id:
            qs = qs.filter(org_applicant_id=applicant_id)
        submitter_id = request.GET.get("submitter_id", None)
        if submitter_id:
            qs = qs.filter(submitter=submitter_id)

        self.paginator.page_size = qs.count()
        result_page = self.paginator.paginate_queryset(qs, request)
        serializer = ListProposalSerializer(
            result_page, context={"request": request}, many=True
        )
        return self.paginator.get_paginated_response(serializer.data)

    @list_route(
        methods=[
            "GET",
        ],
        detail=False,
    )
    def referrals_internal(self, request, *args, **kwargs):
        """
        Used by the internal dashboard

        http://localhost:8499/api/proposal_paginated/referrals_internal/?format=datatables&draw=1&length=2
        """
        self.serializer_class = ReferralSerializer
        # qs = Referral.objects.filter(referral=request.user) if is_internal(self.request) else Referral.objects.none()
        qs = (
            Referral.objects.filter(
                referral_group__in=request.user.referralrecipientgroup_set.all()
            )
            if is_internal(self.request)
            else Referral.objects.none()
        )
        # qs = self.filter_queryset(self.request, qs, self)
        qs = self.filter_queryset(qs)

        self.paginator.page_size = qs.count()
        result_page = self.paginator.paginate_queryset(qs, request)
        serializer = DTReferralSerializer(
            result_page, context={"request": request}, many=True
        )
        return self.paginator.get_paginated_response(serializer.data)

    @list_route(
        methods=[
            "GET",
        ],
        detail=False,
    )
    def proposals_external(self, request, *args, **kwargs):
        """
        Used by the external dashboard

        http://localhost:8499/api/proposal_paginated/proposal_paginated_external/?format=datatables&draw=1&length=2
        """
        qs = self.get_queryset().exclude(processing_status="discarded")
        # qs = self.filter_queryset(self.request, qs, self)
        qs = self.filter_queryset(qs)

        # on the internal organisations dashboard, filter the Proposal/Approval/Compliance
        # datatables by applicant/organisation
        applicant_id = request.GET.get("org_id")
        if applicant_id:
            qs = qs.filter(org_applicant_id=applicant_id)
        submitter_id = request.GET.get("submitter_id", None)
        if submitter_id:
            qs = qs.filter(submitter=submitter_id)

        self.paginator.page_size = qs.count()
        result_page = self.paginator.paginate_queryset(qs, request)
        serializer = ListProposalSerializer(
            result_page, context={"request": request}, many=True
        )
        return self.paginator.get_paginated_response(serializer.data)


class ProposalSubmitViewSet(viewsets.ModelViewSet):
    queryset = Proposal.objects.none()
    serializer_class = ProposalSerializer
    lookup_field = "id"

    def get_queryset(self):
        user = self.request.user

        if not is_internal(self.request) and not is_customer(self.request):
            return Proposal.objects.none()

        if is_internal(self.request):
            return Proposal.objects.all()

        elif is_customer(self.request):
            return Proposal.get_proposals_for_emailuser(user.id)


class ProposalViewSet(UserActionLoggingViewset):
    queryset = Proposal.objects.none()
    serializer_class = ProposalSerializer
    lookup_field = "id"

    def get_queryset(self):
        user = self.request.user
        if is_internal(self.request):
            return Proposal.objects.all()
        elif is_customer(self.request):
            qs = Proposal.get_proposals_for_emailuser(user.id)
            if Referral.objects.filter(referral=user.id).exists():
                # Allow external user access to proposals they have been referred
                qs = qs | Proposal.objects.filter(
                    processing_status__in=[
                        Proposal.PROCESSING_STATUS_WITH_REFERRAL,
                        Proposal.PROCESSING_STATUS_WITH_REFERRAL_CONDITIONS,
                    ],
                    referrals__in=Referral.objects.filter(referral=user.id),
                )
                return qs.distinct()
            return qs

        logger.warn(
            "User is neither customer nor internal user: {} <{}>".format(
                user.get_full_name(), user.email
            )
        )
        return Proposal.objects.none()

    def get_serializer_class(self):
        if is_internal(self.request):
            return InternalProposalSerializer

        return ProposalSerializer

    @list_route(
        methods=[
            "GET",
        ],
        detail=False,
    )
    def filter_list(self, request, *args, **kwargs):
        """Used by the internal/external dashboard filters"""
        submitter_qs = (
            self.get_queryset()
            .filter(submitter__isnull=False)
            .distinct("submitter__email")
            .values_list(
                "submitter__first_name", "submitter__last_name", "submitter__email"
            )
        )
        submitters = [
            dict(email=i[2], search_term=f"{i[0]} {i[1]} ({i[2]})")
            for i in submitter_qs
        ]
        application_types = ApplicationType.objects.filter(visible=True).values_list(
            "name", flat=True
        )
        data = dict(
            submitters=submitters,
            application_types=application_types,
            approval_status_choices=[i[1] for i in Approval.STATUS_CHOICES],
        )
        return Response(data)

    @list_route(methods=["GET"], detail=False)
    def list_for_map(self, request, *args, **kwargs):
        """Returns the proposals for the map"""
        proposal_ids = [
            int(id)
            for id in request.query_params.get("proposal_ids", "").split(",")
            if id.lstrip("-").isnumeric()
        ]
        application_type = request.query_params.get("application_type", None)
        processing_status = request.query_params.get("processing_status", None)

        cache_key = settings.CACHE_KEY_MAP_PROPOSALS
        qs = cache.get(cache_key)
        if qs is None:
            qs = (
                self.get_queryset()
                .exclude(proposalgeometry__isnull=True)
                .prefetch_related("proposalgeometry")
            )
            cache.set(cache_key, qs, settings.CACHE_TIMEOUT_2_HOURS)
        logger.debug(f"{cache_key}:{qs}")

        if len(proposal_ids) > 0:
            logger.debug(f"Filtering by proposal_ids: {proposal_ids}")
            qs = qs.filter(id__in=proposal_ids)

        if (
            application_type
            and application_type.isnumeric()
            and int(application_type) > 0
        ):
            logger.debug(f"Filtering by application_type: {application_type}")
            qs = qs.filter(application_type_id=application_type)

        if processing_status:
            logger.debug(f"Filtering by processing_status: {processing_status}")
            qs = qs.filter(processing_status=processing_status)

        # qs = self.filter_queryset(qs)
        serializer = ListProposalMinimalSerializer(
            qs, context={"request": request}, many=True
        )
        return Response(serializer.data)

    @detail_route(
        methods=[
            "GET",
        ],
        detail=True,
    )
    def compare_list(self, request, *args, **kwargs):
        """Returns the reversion-compare urls --> list"""
        current_revision_id = (
            Version.objects.get_for_object(self.get_object()).first().revision_id
        )
        versions = (
            Version.objects.get_for_object(self.get_object())
            .select_related("revision__user")
            .filter(
                Q(revision__comment__icontains="status")
                | Q(revision_id=current_revision_id)
            )
        )
        version_ids = [i.id for i in versions]
        urls = [
            f"?version_id2={version_ids[0]}&version_id1={version_ids[i + 1]}"
            for i in range(len(version_ids) - 1)
        ]
        return Response(urls)

    @detail_route(methods=["POST"], detail=True)
    @renderer_classes((JSONRenderer,))
    @basic_exception_handler
    def process_shapefile_document(self, request, *args, **kwargs):
        instance = self.get_object()
        returned_data = process_generic_document(
            request, instance, document_type="shapefile_document"
        )
        if returned_data:
            return Response(returned_data)
        else:
            return Response()

    @detail_route(methods=["POST"], detail=True)
    @renderer_classes((JSONRenderer,))
    @basic_exception_handler
    def process_legislative_requirements_document(self, request, *args, **kwargs):
        instance = self.get_object()
        returned_data = process_generic_document(
            request, instance, document_type="legislative_requirements_document"
        )
        if returned_data:
            return Response(returned_data)
        else:
            return Response()

    @detail_route(methods=["POST"], detail=True)
    @renderer_classes((JSONRenderer,))
    @basic_exception_handler
    def process_risk_factors_document(self, request, *args, **kwargs):
        instance = self.get_object()
        returned_data = process_generic_document(
            request, instance, document_type="risk_factors_document"
        )
        if returned_data:
            return Response(returned_data)
        else:
            return Response()

    @detail_route(methods=["POST"], detail=True)
    @renderer_classes((JSONRenderer,))
    @basic_exception_handler
    def process_key_milestones_document(self, request, *args, **kwargs):
        instance = self.get_object()
        returned_data = process_generic_document(
            request, instance, document_type="key_milestones_document"
        )
        if returned_data:
            return Response(returned_data)
        else:
            return Response()

    @detail_route(methods=["POST"], detail=True)
    @renderer_classes((JSONRenderer,))
    @basic_exception_handler
    def process_key_personnel_document(self, request, *args, **kwargs):
        instance = self.get_object()
        returned_data = process_generic_document(
            request, instance, document_type="key_personnel_document"
        )
        if returned_data:
            return Response(returned_data)
        else:
            return Response()

    @detail_route(methods=["POST"], detail=True)
    @renderer_classes((JSONRenderer,))
    @basic_exception_handler
    def process_staffing_document(self, request, *args, **kwargs):
        instance = self.get_object()
        returned_data = process_generic_document(
            request, instance, document_type="staffing_document"
        )
        if returned_data:
            return Response(returned_data)
        else:
            return Response()

    @detail_route(methods=["POST"], detail=True)
    @renderer_classes((JSONRenderer,))
    @basic_exception_handler
    def process_market_analysis_document(self, request, *args, **kwargs):
        instance = self.get_object()
        returned_data = process_generic_document(
            request, instance, document_type="market_analysis_document"
        )
        if returned_data:
            return Response(returned_data)
        else:
            return Response()

    @detail_route(methods=["POST"], detail=True)
    @renderer_classes((JSONRenderer,))
    @basic_exception_handler
    def process_available_activities_document(self, request, *args, **kwargs):
        instance = self.get_object()
        returned_data = process_generic_document(
            request, instance, document_type="available_activities_document"
        )
        if returned_data:
            return Response(returned_data)
        else:
            return Response()

    @detail_route(methods=["POST"], detail=True)
    @renderer_classes((JSONRenderer,))
    @basic_exception_handler
    def process_financial_capacity_document(self, request, *args, **kwargs):
        instance = self.get_object()
        returned_data = process_generic_document(
            request, instance, document_type="financial_capacity_document"
        )
        if returned_data:
            return Response(returned_data)
        else:
            return Response()

    @detail_route(methods=["POST"], detail=True)
    @renderer_classes((JSONRenderer,))
    @basic_exception_handler
    def process_capital_investment_document(self, request, *args, **kwargs):
        instance = self.get_object()
        returned_data = process_generic_document(
            request, instance, document_type="capital_investment_document"
        )
        if returned_data:
            return Response(returned_data)
        else:
            return Response()

    @detail_route(methods=["POST"], detail=True)
    @renderer_classes((JSONRenderer,))
    @basic_exception_handler
    def process_cash_flow_document(self, request, *args, **kwargs):
        instance = self.get_object()
        returned_data = process_generic_document(
            request, instance, document_type="cash_flow_document"
        )
        if returned_data:
            return Response(returned_data)
        else:
            return Response()

    @detail_route(methods=["POST"], detail=True)
    @renderer_classes((JSONRenderer,))
    @basic_exception_handler
    def process_profit_and_loss_document(self, request, *args, **kwargs):
        instance = self.get_object()
        returned_data = process_generic_document(
            request, instance, document_type="profit_and_loss_document"
        )
        if returned_data:
            return Response(returned_data)
        else:
            return Response()

    @detail_route(methods=["POST"], detail=True)
    @renderer_classes((JSONRenderer,))
    @basic_exception_handler
    def process_deed_poll_document(self, request, *args, **kwargs):
        instance = self.get_object()
        returned_data = process_generic_document(
            request, instance, document_type="deed_poll_document"
        )
        if returned_data:
            return Response(returned_data)
        else:
            return Response()

    @detail_route(methods=["POST"], detail=True)
    @renderer_classes((JSONRenderer,))
    @basic_exception_handler
    def process_proposed_approval_document(self, request, *args, **kwargs):
        instance = self.get_object()
        returned_data = process_generic_document(
            request, instance, document_type="proposed_approval_document"
        )
        if returned_data:
            return Response(returned_data)
        else:
            return Response()

    @detail_route(methods=["POST"], detail=True)
    @renderer_classes((JSONRenderer,))
    @basic_exception_handler
    def process_supporting_document(self, request, *args, **kwargs):
        instance = self.get_object()
        returned_data = process_generic_document(
            request, instance, document_type="supporting_document"
        )
        if returned_data:
            return Response(returned_data)
        else:
            return Response()

    @detail_route(methods=["POST"], detail=True)
    @renderer_classes((JSONRenderer,))
    @basic_exception_handler
    def process_exclusive_use_document(self, request, *args, **kwargs):
        instance = self.get_object()
        returned_data = process_generic_document(
            request, instance, document_type="exclusive_use_document"
        )
        if returned_data:
            return Response(returned_data)
        else:
            return Response()

    @detail_route(methods=["POST"], detail=True)
    @renderer_classes((JSONRenderer,))
    @basic_exception_handler
    def process_long_term_use_document(self, request, *args, **kwargs):
        instance = self.get_object()
        returned_data = process_generic_document(
            request, instance, document_type="long_term_use_document"
        )
        if returned_data:
            return Response(returned_data)
        else:
            return Response()

    @detail_route(methods=["POST"], detail=True)
    @renderer_classes((JSONRenderer,))
    @basic_exception_handler
    def process_consistent_purpose_document(self, request, *args, **kwargs):
        instance = self.get_object()
        returned_data = process_generic_document(
            request, instance, document_type="consistent_purpose_document"
        )
        if returned_data:
            return Response(returned_data)
        else:
            return Response()

    @detail_route(methods=["POST"], detail=True)
    @renderer_classes((JSONRenderer,))
    @basic_exception_handler
    def process_consistent_plan_document(self, request, *args, **kwargs):
        instance = self.get_object()
        returned_data = process_generic_document(
            request, instance, document_type="consistent_plan_document"
        )
        if returned_data:
            return Response(returned_data)
        else:
            return Response()

    @detail_route(methods=["POST"], detail=True)
    @renderer_classes((JSONRenderer,))
    @basic_exception_handler
    def process_clearing_vegetation_document(self, request, *args, **kwargs):
        instance = self.get_object()
        returned_data = process_generic_document(
            request, instance, document_type="clearing_vegetation_document"
        )
        if returned_data:
            return Response(returned_data)
        else:
            return Response()

    @detail_route(methods=["POST"], detail=True)
    @renderer_classes((JSONRenderer,))
    @basic_exception_handler
    def process_ground_disturbing_works_document(self, request, *args, **kwargs):
        instance = self.get_object()
        returned_data = process_generic_document(
            request, instance, document_type="ground_disturbing_works_document"
        )
        if returned_data:
            return Response(returned_data)
        else:
            return Response()

    @detail_route(methods=["POST"], detail=True)
    @renderer_classes((JSONRenderer,))
    @basic_exception_handler
    def process_heritage_site_document(self, request, *args, **kwargs):
        instance = self.get_object()
        returned_data = process_generic_document(
            request, instance, document_type="heritage_site_document"
        )
        if returned_data:
            return Response(returned_data)
        else:
            return Response()

    @detail_route(methods=["POST"], detail=True)
    @renderer_classes((JSONRenderer,))
    @basic_exception_handler
    def process_environmentally_sensitive_document(self, request, *args, **kwargs):
        instance = self.get_object()
        returned_data = process_generic_document(
            request, instance, document_type="environmentally_sensitive_document"
        )
        if returned_data:
            return Response(returned_data)
        else:
            return Response()

    @detail_route(methods=["POST"], detail=True)
    @renderer_classes((JSONRenderer,))
    @basic_exception_handler
    def process_wetlands_impact_document(self, request, *args, **kwargs):
        instance = self.get_object()
        returned_data = process_generic_document(
            request, instance, document_type="wetlands_impact_document"
        )
        if returned_data:
            return Response(returned_data)
        else:
            return Response()

    @detail_route(methods=["POST"], detail=True)
    @renderer_classes((JSONRenderer,))
    @basic_exception_handler
    def process_building_required_document(self, request, *args, **kwargs):
        instance = self.get_object()
        returned_data = process_generic_document(
            request, instance, document_type="building_required_document"
        )
        if returned_data:
            return Response(returned_data)
        else:
            return Response()

    @detail_route(methods=["POST"], detail=True)
    @renderer_classes((JSONRenderer,))
    @basic_exception_handler
    def process_significant_change_document(self, request, *args, **kwargs):
        instance = self.get_object()
        returned_data = process_generic_document(
            request, instance, document_type="significant_change_document"
        )
        if returned_data:
            return Response(returned_data)
        else:
            return Response()

    @detail_route(methods=["POST"], detail=True)
    @renderer_classes((JSONRenderer,))
    @basic_exception_handler
    def process_aboriginal_site_document(self, request, *args, **kwargs):
        instance = self.get_object()
        returned_data = process_generic_document(
            request, instance, document_type="aboriginal_site_document"
        )
        if returned_data:
            return Response(returned_data)
        else:
            return Response()

    @detail_route(methods=["POST"], detail=True)
    @renderer_classes((JSONRenderer,))
    @basic_exception_handler
    def process_native_title_consultation_document(self, request, *args, **kwargs):
        instance = self.get_object()
        returned_data = process_generic_document(
            request, instance, document_type="native_title_consultation_document"
        )
        if returned_data:
            return Response(returned_data)
        else:
            return Response()

    @detail_route(methods=["POST"], detail=True)
    @renderer_classes((JSONRenderer,))
    @basic_exception_handler
    def process_mining_tenement_document(self, request, *args, **kwargs):
        instance = self.get_object()
        returned_data = process_generic_document(
            request, instance, document_type="mining_tenement_document"
        )
        if returned_data:
            return Response(returned_data)
        else:
            return Response()

    @detail_route(methods=["POST"], detail=True)
    @renderer_classes((JSONRenderer,))
    @basic_exception_handler
    def process_proposed_decline_document(self, request, *args, **kwargs):
        instance = self.get_object()
        returned_data = process_generic_document(
            request, instance, document_type="proposed_decline_document"
        )
        if returned_data:
            return Response(returned_data)
        else:
            return Response()

    @detail_route(methods=["POST"], detail=True)
    @renderer_classes((JSONRenderer,))
    @basic_exception_handler
    def process_lease_licence_approval_document(self, request, *args, **kwargs):
        instance = self.get_object()
        returned_data = process_generic_document(
            request, instance, document_type="lease_licence_approval_document"
        )
        if returned_data:
            return Response(returned_data)
        else:
            return Response()

    def list(self, request, *args, **kwargs):
        proposals = self.get_queryset()

        statuses = list(map(lambda x: x[0], Proposal.PROCESSING_STATUS_CHOICES))
        types = list(map(lambda x: x[0], APPLICATION_TYPES))
        type = request.query_params.get("type", "")
        status = request.query_params.get("status", "")
        if status in statuses and type in types:
            # both status and type exists
            proposals = proposals.filter(
                Q(processing_status=status) & Q(application_type__name=type)
            )
        serializer = ListProposalMinimalSerializer(
            proposals, context={"request": request}, many=True
        )
        return Response(serializer.data)

    @detail_route(
        methods=[
            "GET",
        ],
        detail=True,
    )
    @basic_exception_handler
    def action_log(self, request, *args, **kwargs):
        instance = self.get_object()
        qs = instance.action_logs.all()
        serializer = ProposalUserActionSerializer(qs, many=True)
        return Response(serializer.data)

    @detail_route(
        methods=[
            "GET",
        ],
        detail=True,
    )
    @basic_exception_handler
    def comms_log(self, request, *args, **kwargs):
        instance = self.get_object()
        qs = instance.comms_logs.all()
        serializer = ProposalLogEntrySerializer(qs, many=True)
        return Response(serializer.data)

    @detail_route(
        methods=[
            "POST",
        ],
        detail=True,
    )
    @renderer_classes((JSONRenderer,))
    @basic_exception_handler
    def add_comms_log(self, request, *args, **kwargs):
        with transaction.atomic():
            instance = self.get_object()
            mutable = request.data._mutable
            request.data._mutable = True
            request.data["proposal"] = f"{instance.id}"
            request.data["staff"] = f"{request.user.id}"
            request.data._mutable = mutable
            serializer = ProposalLogEntrySerializer(data=request.data)
            serializer.is_valid(raise_exception=True)
            comms = serializer.save()

            # Save the files
            for f in request.FILES.getlist("files"):
                document = comms.documents.create()
                document.name = str(f)
                document._file = f
                document.save()

            return Response(serializer.data)

    @detail_route(
        methods=["POST"],
        detail=True,
    )
    @basic_exception_handler
    def revision_version(self, request, *args, **kwargs):
        """
        Returns the version of this model at `revision_id`
        """

        # The django reversion revision id to return the model for
        revision_id = request.data.get("revision_id", None)
        # This model's class
        model_class = self.get_object().__class__
        # The serializer to apply
        serializer_class = self.get_serializer_class()
        if not revision_id:
            logger.warning(
                f"Request does not contain revision_id. Returning {model_class.__name__}"
            )
            instance = self.get_object()
            serializer = serializer_class(instance, context={"request": request})
            return Response(serializer.data)

        # This model's version for `revision_id`
        version = self.get_object().revision_version(revision_id)
        # An instance of the model version
        instance = model_class(**version.field_dict)
        # Serialize the instance
        serializer = serializer_class(instance, context={"request": request})

        # Get associated geometries where the revision id is less than or equal `revision_id`
        proposalgeometries_versions = instance.reverse_fk_versions(
            "proposalgeometry", lookup_filter=Q(revision_id__lte=revision_id)
        )

        # Build geometry data structure containing only the geometry versions at `revision_id`
        geometry_data = {"type": "FeatureCollection", "features": []}
        for pg_version in proposalgeometries_versions:
            proposalgeometry = ProposalGeometry(**pg_version.field_dict)
            pg_serializer = ProposalGeometrySerializer(proposalgeometry)
            geometry_data["features"].append(pg_serializer.data)

        revision_data = serializer.data.copy()
        revision_data["proposalgeometry"] = OrderedDict(geometry_data)

        return Response(revision_data)

    @detail_route(
        methods=[
            "GET",
        ],
        detail=True,
    )
    @basic_exception_handler
    def requirements(self, request, *args, **kwargs):
        instance = self.get_object()
        qs = instance.requirements.all().exclude(is_deleted=True)
        serializer = ProposalRequirementSerializer(
            qs, many=True, context={"request": request}
        )
        return Response(serializer.data)

    @detail_route(
        methods=[
            "GET",
        ],
        detail=True,
    )
    @basic_exception_handler
    def amendment_request(self, request, *args, **kwargs):
        instance = self.get_object()
        qs = instance.amendment_requests
        qs = qs.filter(status="requested")
        serializer = AmendmentRequestDisplaySerializer(qs, many=True)
        return Response(serializer.data)

    @list_route(
        methods=[
            "GET",
        ],
        detail=False,
    )
    def user_list(self, request, *args, **kwargs):
        qs = self.get_queryset().exclude(processing_status="discarded")
        serializer = ListProposalSerializer(qs, context={"request": request}, many=True)
        return Response(serializer.data)

    @list_route(
        methods=[
            "GET",
        ],
        detail=False,
    )
    def user_list_paginated(self, request, *args, **kwargs):
        """
        Placing Paginator class here (instead of settings.py) allows specific method for desired behaviour),
        otherwise all serializers will use the default pagination class

        https://stackoverflow.com/questions/29128225/django-rest-framework-3-1-breaks-pagination-paginationserializer
        """
        proposals = self.get_queryset().exclude(processing_status="discarded")
        paginator = DatatablesPageNumberPagination()
        paginator.page_size = proposals.count()
        result_page = paginator.paginate_queryset(proposals, request)
        serializer = ListProposalSerializer(
            result_page, context={"request": request}, many=True
        )
        return paginator.get_paginated_response(serializer.data)

    @list_route(
        methods=[
            "GET",
        ],
        detail=False,
    )
    def list_paginated(self, request, *args, **kwargs):
        """
        Placing Paginator class here (instead of settings.py) allows specific method for desired behaviour),
        otherwise all serializers will use the default pagination class

        https://stackoverflow.com/questions/29128225/django-rest-framework-3-1-breaks-pagination-paginationserializer
        """
        proposals = self.get_queryset()
        paginator = DatatablesPageNumberPagination()
        paginator.page_size = proposals.count()
        result_page = paginator.paginate_queryset(proposals, request)
        serializer = ListProposalSerializer(
            result_page, context={"request": request}, many=True
        )
        return paginator.get_paginated_response(serializer.data)

    # Documents on Activities(land)and Activities(Marine) tab for T-Class related to required document questions
    @detail_route(methods=["POST"], detail=True)
    @renderer_classes((JSONRenderer,))
    @basic_exception_handler
    def process_required_document(self, request, *args, **kwargs):
        instance = self.get_object()
        action = request.POST.get("action")
        section = request.POST.get("input_name")
        required_doc_id = request.POST.get("required_doc_id")
        if action == "list" and "required_doc_id" in request.POST:
            pass

        elif action == "delete" and "document_id" in request.POST:
            document_id = request.POST.get("document_id")
            document = instance.required_documents.get(id=document_id)

            if (
                document._file
                and os.path.isfile(document._file.path)
                and document.can_delete
            ):
                os.remove(document._file.path)

            document.delete()
            instance.save(
                version_comment="Required document File Deleted: {}".format(
                    document.name
                )
            )  # to allow revision to be added to reversion history
            # instance.current_proposal.save(version_comment='File Deleted:
            # {}'.format(document.name)) # to allow revision to be added to reversion history

        elif action == "hide" and "document_id" in request.POST:
            document_id = request.POST.get("document_id")
            document = instance.required_documents.get(id=document_id)

            document.hidden = True
            document.save()
            instance.save(
                version_comment=f"File hidden: {document.name}"
            )  # to allow revision to be added to reversion history

        elif (
            action == "save"
            and "input_name"
            and "required_doc_id" in request.POST
            and "filename" in request.POST
        ):
            proposal_id = request.POST.get("proposal_id")
            filename = request.POST.get("filename")
            _file = request.POST.get("_file")
            if not _file:
                _file = request.FILES.get("_file")

            required_doc_instance = RequiredDocument.objects.get(id=required_doc_id)
            document = instance.required_documents.get_or_create(
                input_name=section,
                name=filename,
                required_doc=required_doc_instance,
            )[0]
            path = default_storage.save(
                "{}/proposals/{}/required_documents/{}".format(
                    settings.MEDIA_APP_DIR, proposal_id, filename
                ),
                ContentFile(_file.read()),
            )

            document._file = path
            document.save()
            instance.save(
                version_comment=f"File Added: {filename}"
            )  # to allow revision to be added to reversion history
            # instance.current_proposal.save(version_comment='File Added: {}'
            # .format(filename)) # to allow revision to be added to reversion history

        return Response(
            [
                dict(
                    input_name=d.input_name,
                    name=d.name,
                    file=d._file.url,
                    id=d.id,
                    can_delete=d.can_delete,
                    can_hide=d.can_hide,
                )
                for d in instance.required_documents.filter(
                    required_doc=required_doc_id, hidden=False
                )
                if d._file
            ]
        )

    @detail_route(
        methods=["GET", "POST"],
        detail=True,
    )
    def internal_proposal(self, request, *args, **kwargs):
        instance = self.get_object()
        serializer = InternalProposalSerializer(instance, context={"request": request})
        return Response(serializer.data)

    @detail_route(methods=["post"], detail=True)
    @renderer_classes((JSONRenderer,))
    @basic_exception_handler
    def submit(self, request, *args, **kwargs):
        instance = self.get_object()
        save_proponent_data(instance, request, self)
        instance = proposal_submit(instance, request)
        serializer = self.get_serializer(instance)
        return Response(serializer.data)

    @detail_route(methods=["post"], detail=True)
    @renderer_classes((JSONRenderer,))
    @basic_exception_handler
    def validate_map_files(self, request, *args, **kwargs):
        instance = self.get_object()
        valid_geometry_saved = instance.validate_map_files(request)
        instance.save()
        if valid_geometry_saved:
            populate_gis_data(instance, "proposalgeometry")
        serializer = self.get_serializer(instance)
        return Response(serializer.data)

    @detail_route(
        methods=[
            "GET",
        ],
        detail=True,
    )
    @basic_exception_handler
    def assign_request_user(self, request, *args, **kwargs):
        instance = self.get_object()
        instance.assign_officer(request, request.user)
        serializer_class = self.get_serializer_class()
        serializer = serializer_class(instance, context={"request": request})
        return Response(serializer.data)

    @detail_route(
        methods=[
            "POST",
        ],
        detail=True,
    )
    @basic_exception_handler
    def assign_to(self, request, *args, **kwargs):
        instance = self.get_object()
        user_id = request.data.get("assessor_id", None)
        user = None
        if not user_id:
            raise serializers.ValidationError("An assessor id is required")
        try:
            user = EmailUser.objects.get(id=user_id)
        except EmailUser.DoesNotExist:
            raise serializers.ValidationError(
                "A user with the id passed in does not exist"
            )
        instance.assign_officer(request, user)
        # serializer = InternalProposalSerializer(instance,context={'request':request})
        serializer_class = self.get_serializer_class()
        serializer = serializer_class(instance, context={"request": request})
        return Response(serializer.data)

    @detail_route(
        methods=[
            "GET",
        ],
        detail=True,
    )
    @basic_exception_handler
    def unassign(self, request, *args, **kwargs):
        instance = self.get_object()
        instance.unassign(request)
        # serializer = InternalProposalSerializer(instance,context={'request':request})
        serializer_class = self.get_serializer_class()
        serializer = serializer_class(instance, context={"request": request})
        return Response(serializer.data)

    @detail_route(
        methods=[
            "POST",
        ],
        detail=True,
    )
    @basic_exception_handler
    def switch_status(self, request, *args, **kwargs):
        instance = self.get_object()
        status = request.data.get("status")
        approver_comment = request.data.get("approver_comment")
        if not status:
            raise serializers.ValidationError("Status is required")
        else:
            if status not in [
                "with_assessor",
                "with_assessor_conditions",
                "with_approver",
                "with_referral",
                "with_referral_conditions",
            ]:
                raise serializers.ValidationError("The status provided is not allowed")
        instance.move_to_status(request, status, approver_comment)
        serializer_class = self.get_serializer_class()
        serializer = serializer_class(instance, context={"request": request})
        return Response(serializer.data)

    @detail_route(
        methods=[
            "POST",
        ],
        detail=True,
    )
    @basic_exception_handler
    def reissue_approval(self, request, *args, **kwargs):
        logger.debug("reissue_approval()")
        instance = self.get_object()
        if not is_assessor(request):
            raise PermissionDenied(
                "Assessor permissions are required to reissue approval"
            )

        logger.debug("instance.reissue_approval()")
        instance.reissue_approval()
        logger.debug("instance.log_user_action()")
        instance.log_user_action(
            ProposalUserAction.ACTION_REISSUE_APPROVAL.format(instance.id), request
        )
        serializer = InternalProposalSerializer(instance, context={"request": request})
        logger.debug("return Response(serializer.data)")
        return Response(serializer.data)

    @detail_route(
        methods=[
            "POST",
        ],
        detail=True,
    )
    @basic_exception_handler
    def renew_approval(self, request, *args, **kwargs):
        instance = self.get_object()
        instance = instance.renew_approval(request)
        serializer = SaveProposalSerializer(instance, context={"request": request})
        return Response(serializer.data)

    @detail_route(
        methods=[
            "GET",
        ],
        detail=True,
    )
    @basic_exception_handler
    def amend_approval(self, request, *args, **kwargs):
        instance = self.get_object()
        instance = instance.amend_approval(request)
        serializer = SaveProposalSerializer(instance, context={"request": request})
        return Response(serializer.data)

    @basic_exception_handler
    @detail_route(
        methods=[
            "POST",
        ],
        detail=True,
    )
    # store comments, deficiencies, etc
    def internal_save(self, request, *args, **kwargs):
        instance = self.get_object()
        # Was previously InternalSaveProposalSerializer however no such serializer exists
        serializer = SaveProposalSerializer(instance, data=request.data)
        serializer.is_valid(raise_exception=True)
        save_site_name(instance, request.data["site_name"])
        serializer.save()

        save_assessor_data(instance, request, self)

        # serializer_class = self.get_serializer_class()
        # serializer = serializer_class(instance, context={"request": request})
        # return Response(serializer.data)
        return Response()

    @basic_exception_handler
    @detail_route(
        methods=[
            "POST",
        ],
        detail=True,
    )
    def proposed_approval(self, request, *args, **kwargs):
        instance = self.get_object()
        approval_type = request.data.get("approval_type", None)
        if not approval_type:
            serializer = ProposedApprovalROISerializer(data=request.data)
        else:
            serializer = ProposedApprovalSerializer(data=request.data)
        serializer.is_valid(raise_exception=True)
        instance.proposed_approval(request, request.data)
        serializer_class = self.get_serializer_class()
        serializer = serializer_class(instance, context={"request": request})
        return Response(serializer.data)

    @detail_route(
        methods=[
            "POST",
        ],
        detail=True,
    )
    @basic_exception_handler
    def approval_level_document(self, request, *args, **kwargs):
        instance = self.get_object()
        instance = instance.assing_approval_level_document(request)
        serializer = InternalProposalSerializer(instance, context={"request": request})
        return Response(serializer.data)

    @basic_exception_handler
    @detail_route(
        methods=[
            "POST",
        ],
        detail=True,
    )
    def final_approval(self, request, *args, **kwargs):
        instance = self.get_object()
        approval_type = request.data.get("approval_type", None)
        if not approval_type:
            serializer = ProposedApprovalROISerializer(data=request.data)
        else:
            serializer = ProposedApprovalSerializer(data=request.data)
        serializer.is_valid(raise_exception=True)
        instance.final_approval(request, request.data)
        serializer_class = self.get_serializer_class()
        serializer = serializer_class(instance, context={"request": request})
        return Response(serializer.data)

    @detail_route(
        methods=[
            "POST",
        ],
        detail=True,
    )
    @basic_exception_handler
    def proposed_decline(self, request, *args, **kwargs):
        instance = self.get_object()
        instance.proposed_decline(request, request.data)
        serializer_class = self.get_serializer_class()
        serializer = serializer_class(instance, context={"request": request})
        return Response(serializer.data)

    @detail_route(
        methods=[
            "POST",
        ],
        detail=True,
    )
    @basic_exception_handler
    def final_decline(self, request, *args, **kwargs):
        instance = self.get_object()
        serializer = PropedDeclineSerializer(data=request.data)
        serializer.is_valid(raise_exception=True)
        instance.final_decline(request, serializer.validated_data)
        serializer_class = self.get_serializer_class()
        serializer = serializer_class(instance, context={"request": request})
        return Response(serializer.data)

    @detail_route(
        methods=[
            "POST",
        ],
        detail=True,
    )
    @renderer_classes((JSONRenderer,))
    @basic_exception_handler
    def on_hold(self, request, *args, **kwargs):
        with transaction.atomic():
            instance = self.get_object()
            is_onhold = eval(request.data.get("onhold"))
            data = {}
            if is_onhold:
                data["type"] = "onhold"
                instance.on_hold(request)
            else:
                data["type"] = "onhold_remove"
                instance.on_hold_remove(request)

            data["proposal"] = f"{instance.id}"
            data["staff"] = f"{request.user.id}"
            data["text"] = request.user.get_full_name() + ": {}".format(
                request.data["text"]
            )
            data["subject"] = request.user.get_full_name() + ": {}".format(
                request.data["text"]
            )
            serializer = ProposalLogEntrySerializer(data=data)
            serializer.is_valid(raise_exception=True)
            comms = serializer.save()

            # save the files
            documents_qs = instance.onhold_documents.filter(
                input_name="on_hold_file", visible=True
            )
            for f in documents_qs:
                document = comms.documents.create(_file=f._file, name=f.name)
                # document = comms.documents.create()
                # document.name = f.name
                # document._file = f._file #.strip('/media')
                document.input_name = f.input_name
                document.can_delete = True
                document.save()
            # end save documents

            return Response(serializer.data)

    @detail_route(
        methods=[
            "POST",
        ],
        detail=True,
    )
    @detail_route(methods=["post"], detail=True)
    @renderer_classes((JSONRenderer,))
    @basic_exception_handler
    def draft(self, request, *args, **kwargs):
        logger.debug("proposal draft()")
        instance = self.get_object()
        save_proponent_data(instance, request, self)
        # return redirect(reverse('external'))
        serializer = self.get_serializer(instance)
        return Response(serializer.data)

    @detail_route(methods=["post"], detail=True)
    @renderer_classes((JSONRenderer,))
    @basic_exception_handler
    def external_referee_invite(self, request, *args, **kwargs):
        instance = self.get_object()
        request.data["proposal_id"] = instance.id
        serializer = ExternalRefereeInviteSerializer(
            data=request.data, context={"request": request}
        )
        serializer.is_valid(raise_exception=True)
        if ExternalRefereeInvite.objects.filter(email=request.data["email"]).exists():
            raise serializers.ValidationError(
                _(
                    "An external referee invitation has already been sent to {email}".format(
                        email=request.data["email"]
                    )
                ),
                code="invalid",
            )
        external_referee_invite = ExternalRefereeInvite.objects.create(
            sent_by=request.user.id, **request.data
        )
        send_external_referee_invite_email(instance, request, external_referee_invite)
        serializer = self.get_serializer(instance)
        return Response(serializer.data)

    @detail_route(methods=["post"], detail=True)
    @renderer_classes((JSONRenderer,))
    @basic_exception_handler
    def complete_referral(self, request, *args, **kwargs):
        instance = self.get_object()
        referee_id = request.data.get("referee_id", None)
        if not referee_id:
            raise serializers.ValidationError(
                _("referee_id is required"), code="required"
            )

        if not instance.referrals.filter(referral=referee_id).exists():
            msg = _(
                f"There is no referral for application: {instance.lodgement_number} "
                f"and referee (email user): {referee_id}"
            )
            raise serializers.ValidationError(msg, code="invalid")

        save_referral_data(instance, request, True)

        referral = instance.referrals.get(referral=referee_id)
        referral.complete(request)

        serializer = self.get_serializer(instance)
        return Response(serializer.data)

    @detail_route(methods=["post"], detail=True)
    @renderer_classes((JSONRenderer,))
    @basic_exception_handler
    def referral_save(self, request, *args, **kwargs):
        instance = self.get_object()
        save_referral_data(instance, request, False)

        serializer_class = self.get_serializer_class()
        serializer = serializer_class(instance, context={"request": request})
        return Response(serializer.data)

    @detail_route(methods=["post"], detail=True)
    @renderer_classes((JSONRenderer,))
    @basic_exception_handler
    def assessor_save(self, request, *args, **kwargs):
        instance = self.get_object()
        save_assessor_data(instance, request, self)

        serializer_class = self.get_serializer_class()
        serializer = serializer_class(instance, context={"request": request})
        return Response(serializer.data)

    @detail_route(methods=["post"], detail=True)
    @renderer_classes((JSONRenderer,))
    @basic_exception_handler
    def finance_save(self, request, *args, **kwargs):
        instance = self.get_object()
        instance.save_invoicing_details(request, self.action)
        serializer = self.get_serializer(instance)
        return Response(serializer.data)

    @detail_route(methods=["post"], detail=True)
    @renderer_classes((JSONRenderer,))
    @basic_exception_handler
    def finance_complete_editing(self, request, *args, **kwargs):
        instance = self.get_object()
        instance.finance_complete_editing(request, self.action)
        serializer = self.get_serializer(instance)
        return Response(serializer.data)

    @detail_route(methods=["post"], detail=True)
    @basic_exception_handler
    def assessor_send_referral(self, request, *args, **kwargs):
        instance = self.get_object()
        serializer = SendReferralSerializer(
            data=request.data, context={"request": request}
        )
        serializer.is_valid(raise_exception=True)
        instance.send_referral(
            request,
            serializer.validated_data["email"],
            serializer.validated_data["text"],
        )
        serializer_class = self.get_serializer_class()
        serializer = serializer_class(instance, context={"request": request})
        return Response(serializer.data)

    @basic_exception_handler
    def create(self, request, *args, **kwargs):
        with transaction.atomic():
            application_type_str = request.data.get("application_type", {}).get("code")
            application_type = ApplicationType.objects.get(name=application_type_str)
            proposal_type = ProposalType.objects.get(code="new")

            data = {
                "org_applicant": request.data.get("org_applicant", None),
                "ind_applicant": request.user.id
                if not request.data.get("org_applicant")
                else None,  # if no org_applicant, assume this application is for individual.
                "application_type_id": application_type.id,
                "proposal_type_id": proposal_type.id,
            }

            serializer = CreateProposalSerializer(data=data)
            serializer.is_valid(raise_exception=True)
            instance = serializer.save()

            make_proposal_applicant_ready(instance, request)

            serializer = SaveProposalSerializer(instance)
            return Response(serializer.data)

    @basic_exception_handler
    def update(self, request, *args, **kwargs):
        instance = self.get_object()
        serializer = SaveProposalSerializer(instance, data=request.data)
        serializer.is_valid(raise_exception=True)
        self.perform_update(serializer)
        return Response(serializer.data)

    @detail_route(methods=["patch"], detail=True)
    @basic_exception_handler
    def discard(self, request, *args, **kwargs):
        http_status = status.HTTP_200_OK
        instance = self.get_object()
        if not instance.can_discard(request):
            raise serializers.ValidationError("Not allowed to discard this proposal.")

        serializer = SaveProposalSerializer(
            instance,
            {
                "processing_status": Proposal.PROCESSING_STATUS_DISCARDED,
                "previous_application": None,
            },
            partial=True,
        )
        serializer.is_valid(raise_exception=True)
        self.perform_update(serializer)

        return Response(
            ProposalSerializer(
                Proposal.objects.get(id=instance.id), context={"request": request}
            ).data,
            status=http_status,
        )

    @detail_route(
        methods=[
            "POST",
        ],
        detail=True,
    )
    @basic_exception_handler
    def update_personal(self, request, *args, **kwargs):
        with transaction.atomic():
            proposal = self.get_object()
            proposal_applicant = ProposalApplicant.objects.get(proposal=proposal)
            data = {}
            # dob = request.data.get('dob', '')
            # dob = datetime.strptime(dob, '%d/%m/%Y').date() if dob else dob
            data["first_name"] = request.data.get("first_name")
            data["last_name"] = request.data.get("last_name")

            serializer = ProposalApplicantSerializer(proposal_applicant, data=data)
            serializer.is_valid(raise_exception=True)
            serializer.save()

            logger.info(
                f"Personal details of the proposal: {proposal} have been updated with the data: {data}"
            )
            return Response(serializer.data)

    @detail_route(
        methods=[
            "POST",
        ],
        detail=True,
    )
    @basic_exception_handler
    def update_contact(self, request, *args, **kwargs):
        with transaction.atomic():
            proposal = self.get_object()
            proposal_applicant = ProposalApplicant.objects.get(proposal=proposal)
            data = {}
            if request.data.get("mobile_number", ""):
                data["mobile_number"] = request.data.get("mobile_number")
            if request.data.get("phone_number", ""):
                data["phone_number"] = request.data.get("phone_number")

            serializer = ProposalApplicantSerializer(proposal_applicant, data=data)
            serializer.is_valid(raise_exception=True)
            serializer.save()

            logger.info(
                f"Contact details of the proposal: {proposal} have been updated with the data: {data}"
            )
            return Response(serializer.data)

    @detail_route(
        methods=[
            "POST",
        ],
        detail=True,
    )
    @basic_exception_handler
    def update_address(self, request, *args, **kwargs):
        with transaction.atomic():
            proposal = self.get_object()
            proposal_applicant = ProposalApplicant.objects.get(proposal=proposal)
            data = {}
            if "residential_line1" in request.data:
                data["residential_line1"] = request.data.get("residential_line1")
            if "residential_locality" in request.data:
                data["residential_locality"] = request.data.get("residential_locality")
            if "residential_state" in request.data:
                data["residential_state"] = request.data.get("residential_state")
            if "residential_postcode" in request.data:
                data["residential_postcode"] = request.data.get("residential_postcode")
            if "residential_country" in request.data:
                data["residential_country"] = request.data.get("residential_country")
            if request.data.get("postal_same_as_residential"):
                data["postal_same_as_residential"] = True
                data["postal_line1"] = ""
                data["postal_locality"] = ""
                data["postal_state"] = ""
                data["postal_postcode"] = ""
                data["postal_country"] = data["residential_country"]
            else:
                data["postal_same_as_residential"] = False
                if "postal_line1" in request.data:
                    data["postal_line1"] = request.data.get("postal_line1")
                if "postal_locality" in request.data:
                    data["postal_locality"] = request.data.get("postal_locality")
                if "postal_state" in request.data:
                    data["postal_state"] = request.data.get("postal_state")
                if "postal_postcode" in request.data:
                    data["postal_postcode"] = request.data.get("postal_postcode")
                if "postal_country" in request.data:
                    data["postal_country"] = request.data.get("postal_country")

            serializer = ProposalApplicantSerializer(proposal_applicant, data=data)
            serializer.is_valid(raise_exception=True)
            serializer.save()

            logger.info(
                f"Address details of the proposal: {proposal} have been updated with the data: {data}"
            )
            return Response(serializer.data)

    @detail_route(methods=["get"], detail=True)
    @basic_exception_handler
    def get_related_items(self, request, *args, **kwargs):
        instance = self.get_object()
        related_items = instance.get_related_items()
        serializer = RelatedItemsSerializer(related_items, many=True)
        return Response(serializer.data)

    @detail_route(
        methods=["GET"],
        detail=True,
        renderer_classes=[DatatablesRenderer],
        pagination_class=DatatablesPageNumberPagination,
    )
    def related_items(self, request, *args, **kwargs):
        """Uses union to combine a queryset of multiple different model types
        and uses a generic related item serializer to return the data"""
        instance = self.get_object()
        proposals_queryset = Proposal.objects.filter(
            generated_proposal_id=instance.id
        ).values("id", "lodgement_number", "processing_status")
        competitive_process_queryset = CompetitiveProcess.objects.filter(
            id__in=[
                instance.generated_competitive_process_id,
                instance.originating_competitive_process_id,
            ]
        ).values("id", "lodgement_number", "status")
        approval_queryset = Approval.objects.filter(id=instance.approval_id).values(
            "id", "lodgement_number", "status"
        )
        queryset = proposals_queryset.union(
            competitive_process_queryset, approval_queryset
        ).order_by("lodgement_number")
        serializer = RelatedItemSerializer(queryset, many=True)
        data = {}
        # Add the fields that the datatables renderer expects
        data["data"] = serializer.data
        data["recordsFiltered"] = queryset.count()
        data["recordsTotal"] = queryset.count()
        return Response(data=data)


class ReferralViewSet(viewsets.ModelViewSet):
    # queryset = Referral.objects.all()
    queryset = Referral.objects.none()
    serializer_class = ReferralSerializer

    def get_queryset(self):
        user = self.request.user
        # if user.is_authenticated() and is_internal(self.request):
        if user.is_authenticated and is_internal(self.request):
            # queryset =  Referral.objects.filter(referral=user)
            queryset = Referral.objects.all()
            return queryset
        return Referral.objects.none()

    @list_route(
        methods=[
            "GET",
        ],
        detail=False,
    )
    def filter_list(self, request, *args, **kwargs):
        """Used by the external dashboard filters"""
        # qs =  self.get_queryset().filter(referral=request.user)
        qs = self.get_queryset()
        submitter_qs = (
            qs.filter(proposal__submitter__isnull=False)
            .order_by("proposal__submitter")
            .distinct("proposal__submitter")
            .values_list(
                "proposal__submitter__first_name",
                "proposal__submitter__last_name",
                "proposal__submitter__email",
            )
        )
        submitters = [
            dict(email=i[2], search_term=f"{i[0]} {i[1]} ({i[2]})")
            for i in submitter_qs
        ]
        processing_status_qs = (
            qs.filter(proposal__processing_status__isnull=False)
            .order_by("proposal__processing_status")
            .distinct("proposal__processing_status")
            .values_list("proposal__processing_status", flat=True)
        )
        processing_status = [
            dict(value=i, name="{}".format(" ".join(i.split("_")).capitalize()))
            for i in processing_status_qs
        ]
        application_types = ApplicationType.objects.filter(visible=True).values_list(
            "name", flat=True
        )
        data = dict(
            submitters=submitters,
            processing_status_choices=processing_status,
            application_types=application_types,
        )
        return Response(data)

    def retrieve(self, request, *args, **kwargs):
        instance = self.get_object()
        serializer = self.get_serializer(instance, context={"request": request})
        return Response(serializer.data)

    @list_route(
        methods=[
            "GET",
        ],
        detail=False,
    )
    def user_list(self, request, *args, **kwargs):
        qs = self.get_queryset().filter(referral=request.user)
        serializer = DTReferralSerializer(qs, many=True)
        # serializer = DTReferralSerializer(self.get_queryset(), many=True)
        return Response(serializer.data)

    @list_route(
        methods=[
            "GET",
        ],
        detail=False,
    )
    def user_group_list(self, request, *args, **kwargs):
        qs = ReferralRecipientGroup.objects.filter().values_list("name", flat=True)
        return Response(qs)

    @list_route(
        methods=[
            "GET",
        ],
        detail=False,
    )
    def datatable_list(self, request, *args, **kwargs):
        proposal = request.GET.get("proposal", None)
        qs = self.get_queryset().all()
        if proposal:
            qs = qs.filter(proposal_id=int(proposal))
        serializer = DTReferralSerializer(qs, many=True, context={"request": request})
        return Response(serializer.data)

    @detail_route(
        methods=[
            "GET",
        ],
        detail=True,
    )
    def referral_list(self, request, *args, **kwargs):
        instance = self.get_object()
        qs = Referral.objects.filter(
            referral_group__in=request.user.referralrecipientgroup_set.all(),
            proposal=instance.proposal,
        )
        serializer = DTReferralSerializer(qs, many=True)
        return Response(serializer.data)

    @detail_route(
        methods=[
            "GET",
        ],
        detail=True,
    )
    @basic_exception_handler
    def remind(self, request, *args, **kwargs):
        instance = self.get_object()
        logger.debug(f"instance: {instance}")
        instance.remind(request)
        serializer = InternalProposalSerializer(
            instance.proposal, context={"request": request}
        )
        return Response(serializer.data)

    @detail_route(
        methods=[
            "GET",
        ],
        detail=True,
    )
    @basic_exception_handler
    def recall(self, request, *args, **kwargs):
        instance = self.get_object()
        instance.recall(request)
        serializer = InternalProposalSerializer(
            instance.proposal, context={"request": request}
        )
        return Response(serializer.data)

    @detail_route(
        methods=[
            "GET",
        ],
        detail=True,
    )
    @basic_exception_handler
    def resend(self, request, *args, **kwargs):
        instance = self.get_object()
        instance.resend(request)
        serializer = InternalProposalSerializer(
            instance.proposal, context={"request": request}
        )
        return Response(serializer.data)

    @detail_route(methods=["post"], detail=True)
    @basic_exception_handler
    def send_referral(self, request, *args, **kwargs):
        instance = self.get_object()
        serializer = SendReferralSerializer(
            data=request.data, context={"request": request}
        )
        serializer.is_valid(raise_exception=True)
        instance.send_referral(
            request,
            serializer.validated_data["email"],
            serializer.validated_data["text"],
        )
        serializer = self.get_serializer(instance, context={"request": request})
        return Response(serializer.data)

    @detail_route(
        methods=[
            "GET",
        ],
        detail=True,
    )
    @basic_exception_handler
    def assign_request_user(self, request, *args, **kwargs):
        instance = self.get_object()
        instance.assign_officer(request, request.user)
        # serializer = InternalProposalSerializer(instance,context={'request':request})
        serializer = self.get_serializer(instance, context={"request": request})
        return Response(serializer.data)

    @detail_route(
        methods=[
            "POST",
        ],
        detail=True,
    )
    @basic_exception_handler
    def assign_to(self, request, *args, **kwargs):
        instance = self.get_object()
        user_id = request.data.get("user_id", None)
        user = None
        if not user_id:
            raise serializers.ValidationError("An assessor id is required")
        try:
            user = EmailUser.objects.get(id=user_id)
        except EmailUser.DoesNotExist:
            raise serializers.ValidationError(
                "A user with the id passed in does not exist"
            )
        instance.assign_officer(request, user)
        # serializer = InternalProposalSerializer(instance,context={'request':request})
        serializer = self.get_serializer(instance, context={"request": request})
        return Response(serializer.data)

    @detail_route(
        methods=[
            "GET",
        ],
        detail=True,
    )
    @basic_exception_handler
    def unassign(self, request, *args, **kwargs):
        instance = self.get_object()
        instance.unassign(request)
        # serializer = InternalProposalSerializer(instance,context={'request':request})
        serializer = self.get_serializer(instance, context={"request": request})
        return Response(serializer.data)


class ProposalRequirementViewSet(LicensingViewset):
    queryset = ProposalRequirement.objects.none()
    serializer_class = ProposalRequirementSerializer

    def get_queryset(self):
        user_id = self.request.user.id
        if is_internal(self.request):
            return ProposalRequirement.objects.all().exclude(is_deleted=True)
        if is_referee(self.request):
            proposal_ids = list(
                Referral.objects.filter(referral=user_id).values_list(
                    "proposal_id", flat=True
                )
            )
            return ProposalRequirement.objects.filter(
                proposal_id__in=proposal_ids
            ).exclude(is_deleted=True)
        return self.queryset

    @detail_route(
        methods=[
            "GET",
        ],
        detail=True,
    )
    @basic_exception_handler
    def move_up(self, request, *args, **kwargs):
        instance = self.get_object()
        instance.move_up()
        return Response()

    @detail_route(
        methods=[
            "GET",
        ],
        detail=True,
    )
    @basic_exception_handler
    def move_down(self, request, *args, **kwargs):
        instance = self.get_object()
        instance.move_down()
        return Response()

    @detail_route(
        methods=[
            "GET",
        ],
        detail=True,
    )
    @basic_exception_handler
    def discard(self, request, *args, **kwargs):
        instance = self.get_object()
        instance.is_deleted = True
        instance.save()
        serializer = self.get_serializer(instance)
        return Response(serializer.data)

    @detail_route(
        methods=[
            "POST",
        ],
        detail=True,
    )
    @renderer_classes((JSONRenderer,))
    @basic_exception_handler
    def delete_document(self, request, *args, **kwargs):
        instance = self.get_object()
        RequirementDocument.objects.get(id=request.data.get("id")).delete()
        return Response(
            [
                dict(id=i.id, name=i.name, _file=i._file.url)
                for i in instance.requirement_documents.all()
            ]
        )

    @basic_exception_handler
    def update(self, request, *args, **kwargs):
        instance = self.get_object()
        # serializer = self.get_serializer(instance, data=json.loads(request.data.get('data')))
        serializer = self.get_serializer(instance, data=request.data)
        serializer.is_valid(raise_exception=True)
        serializer.save()
        # TODO: requirements documents in LL?
        # instance.add_documents(request)
        return Response(serializer.data)

    @basic_exception_handler
    def create(self, request, *args, **kwargs):
        logger.debug("ProposalRequirementViewSet.create()")
        serializer = self.get_serializer(data=request.data)
        serializer.is_valid(raise_exception=True)

        user = request.user
        try:
            referral = Referral.objects.get(
                referral=user.id, proposal=request.data["proposal"]
            )
        except Referral.DoesNotExist:
            referral = None

        # Set associated referral and source user on requirement creation
        serializer.save(referral=referral, source=user.id)
        # instance = serializer.save()
        # TODO: requirements documents in LL?
        # instance.add_documents(request)
        return Response(serializer.data)


class ProposalStandardRequirementViewSet(viewsets.ReadOnlyModelViewSet):
    queryset = ProposalStandardRequirement.objects.all()
    serializer_class = ProposalStandardRequirementSerializer

    @list_route(
        methods=[
            "POST",
        ],
        detail=False,
    )
    def application_type_standard_requirements(self, request, *args, **kwargs):
        application_type_id = request.data.get("application_type_id")
        queryset = ProposalStandardRequirement.objects.filter(
            application_type__id=application_type_id
        )
        serializer = self.get_serializer(queryset, many=True)
        return Response(serializer.data)


class AmendmentRequestViewSet(viewsets.ModelViewSet):
    queryset = AmendmentRequest.objects.all()
    serializer_class = AmendmentRequestSerializer

    @basic_exception_handler
    def create(self, request, *args, **kwargs):
        reason_id = request.data.get("reason_id")
        data = {
            # 'schema': qs_proposal_type.order_by('-version').first().schema,
            "text": request.data.get("text"),
            "proposal": request.data.get("proposal_id"),
            "officer": request.user.id,
            "reason": reason_id  # AmendmentReason.objects.get(id=reason_id)
            if reason_id
            else None,
        }
        # serializer = self.get_serializer(data=request.data)
        serializer = self.get_serializer(data=data)
        serializer.is_valid(raise_exception=True)
        instance = serializer.save()
        instance.generate_amendment(request)
        serializer = self.get_serializer(instance)
        return Response(serializer.data)


class AmendmentRequestReasonChoicesView(views.APIView):
    renderer_classes = [
        JSONRenderer,
    ]

    def get(self, request, format=None):
        choices_list = []
        # choices = AmendmentRequest.REASON_CHOICES
        choices = AmendmentReason.objects.all()
        if choices:
            for c in choices:
                # choices_list.append({'key': c[0],'value': c[1]})
                choices_list.append({"key": c.id, "value": c.reason})
        return Response(choices_list)


class SearchKeywordsView(views.APIView):
    renderer_classes = [
        JSONRenderer,
    ]

    def post(self, request, format=None):
        qs = []
        searchWords = request.data.get("searchKeywords")
        searchProposal = request.data.get("searchProposal")
        searchApproval = request.data.get("searchApproval")
        searchCompliance = request.data.get("searchCompliance")
        if searchWords:
            qs = searchKeyWords(
                searchWords, searchProposal, searchApproval, searchCompliance
            )
        # queryset = list(set(qs))
        serializer = SearchKeywordSerializer(qs, many=True)
        return Response(serializer.data)


class SearchReferenceView(views.APIView):
    renderer_classes = [
        JSONRenderer,
    ]

    def get(self, request, format=None):
        search_term = request.GET.get("term", "")
        proposals = Proposal.objects.filter(lodgement_number__icontains=search_term)[:4]
        proposal_results = [
            {
                "id": proposal.id,
                "text": f"{ proposal.lodgement_number }"
                + f" - { proposal.application_type.name_display }"
                + f" - { proposal.proposal_type.description } [Proposal]",
                "redirect_url": reverse(
                    "internal-proposal-detail", kwargs={"pk": proposal.id}
                ),
            }
            for proposal in proposals
        ]
        approvals = Approval.objects.filter(lodgement_number__icontains=search_term)[:4]
        approval_results = [
            {
                "id": approval.id,
                "text": f"{ approval.lodgement_number } [Approval]",
                "redirect_url": reverse(
                    "internal-approval-detail", kwargs={"pk": approval.id}
                ),
            }
            for approval in approvals
        ]
        compliances = Compliance.objects.filter(
            lodgement_number__icontains=search_term
        )[:4]
        compliance_results = [
            {
                "id": compliance.id,
                "text": f"{ compliance.lodgement_number } [Compliance]",
                "redirect_url": reverse(
                    "internal-compliance-detail",
                    kwargs={"pk": compliance.id},
                ),
            }
            for compliance in compliances
        ]
        data_transform = proposal_results + approval_results + compliance_results

        return Response({"results": data_transform})


class AssessorChecklistViewSet(viewsets.ReadOnlyModelViewSet):
    queryset = ChecklistQuestion.objects.none()
    serializer_class = ChecklistQuestionSerializer

    def get_queryset(self):
        qs = ChecklistQuestion.objects.filter(
            Q(list_type="assessor_list") & Q(obsolete=False)
        )
        return qs


class ProposalAssessmentViewSet(viewsets.ModelViewSet):
    queryset = ProposalAssessment.objects.all()
    serializer_class = ProposalAssessmentSerializer

    @detail_route(methods=["post"], detail=True)
    @basic_exception_handler
    def update_assessment(self, request, *args, **kwargs):
        instance = self.get_object()
        request.data["submitter"] = request.user.id
        serializer = ProposalAssessmentSerializer(instance, data=request.data)
        serializer.is_valid(raise_exception=True)
        serializer.save()
        checklist = request.data["checklist"]
        if checklist:
            for chk in checklist:
                try:
                    chk_instance = ProposalAssessmentAnswer.objects.get(id=chk["id"])
                    serializer_chk = ProposalAssessmentAnswerSerializer(
                        chk_instance, data=chk
                    )
                    serializer_chk.is_valid(raise_exception=True)
                    serializer_chk.save()
                except ProposalAssessmentAnswer.DoesNotExist:
                    logger.warning(
                        f"ProposalAssessmentAnswer: {chk['id']} does not exist"
                    )
        # instance.proposal.log_user_action(ProposalUserAction.ACTION_EDIT_VESSEL.format(instance.id),request)
        return Response(serializer.data)


class ExternalRefereeInviteViewSet(viewsets.ModelViewSet):
    queryset = ExternalRefereeInvite.objects.all()
    serializer_class = ExternalRefereeInviteSerializer
    permission_classes = [IsAssessorOrReferrer]

    @detail_route(methods=["post"], detail=True)
    @basic_exception_handler
    def remind(self, request, *args, **kwargs):
        instance = self.get_object()
        send_external_referee_invite_email(
            instance.proposal, request, instance, reminder=True
        )
        return Response(
            status=status.HTTP_200_OK,
            data={"message": f"Reminder sent to {instance.email} successfully"},
        )

    # Todo: Change this to a patch and archive the invite rather than delete
    @detail_route(methods=["delete"], detail=True)
    @basic_exception_handler
    def retract(self, request, *args, **kwargs):
        instance = self.get_object()
        proposal = instance.proposal
        instance.delete()
        serializer = InternalProposalSerializer(proposal, context={"request": request})
        return Response(serializer.data, status=status.HTTP_200_OK)<|MERGE_RESOLUTION|>--- conflicted
+++ resolved
@@ -13,7 +13,6 @@
 from django.utils.decorators import method_decorator
 from django.utils.translation import gettext as _
 from django.views.decorators.cache import cache_page
-from leaseslicensing.components.users.serializers import ProposalApplicantSerializer
 from ledger_api_client.ledger_models import EmailUserRO as EmailUser
 from rest_framework import serializers, status, views, viewsets
 from rest_framework.decorators import action as detail_route
@@ -99,6 +98,7 @@
     save_proponent_data,
     save_referral_data,
 )
+from leaseslicensing.components.users.serializers import ProposalApplicantSerializer
 from leaseslicensing.helpers import (
     is_approver,
     is_assessor,
@@ -342,13 +342,6 @@
 
         if is_internal(self.request):
             if is_assessor(self.request) or is_approver(self.request):
-<<<<<<< HEAD
-                qs = Proposal.objects.all()
-            elif is_finance_officer(self.request):
-                qs = Proposal.objects.filter(
-                    processing_status=Proposal.PROCESSING_STATUS_APPROVED_EDITING_INVOICING
-                )
-=======
                 target_email_user_id = self.request.query_params.get(
                     "target_email_user_id", None
                 )
@@ -360,7 +353,11 @@
                     qs = Proposal.objects.filter(submitter=target_email_user_id)
                 else:
                     qs = Proposal.objects.all()
->>>>>>> d0c3dc17
+                qs = Proposal.objects.all()
+            elif is_finance_officer(self.request):
+                qs = Proposal.objects.filter(
+                    processing_status=Proposal.PROCESSING_STATUS_APPROVED_EDITING_INVOICING
+                )
             else:
                 # accessing user might be referral
                 qs = Proposal.objects.filter(
