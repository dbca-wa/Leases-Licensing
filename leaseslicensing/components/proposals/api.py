--- conflicted
+++ resolved
@@ -1709,7 +1709,6 @@
     )
     def final_approval(self, request, *args, **kwargs):
         instance = self.get_object()
-<<<<<<< HEAD
         approval_type = request.data.get("approval_type", None)
         if not approval_type:
             serializer = ProposedApprovalROISerializer(data=request.data)
@@ -1717,13 +1716,6 @@
             serializer = ProposedApprovalSerializer(data=request.data)
         serializer.is_valid(raise_exception=True)
         instance.final_approval(request, request.data)
-=======
-        try:
-            instance.create_approval_pdf(request)
-        except ValidationError:
-            raise ValidationError
-
->>>>>>> 87c3cce0
         serializer_class = self.get_serializer_class()
         serializer = serializer_class(instance, context={"request": request})
         return Response(serializer.data)
