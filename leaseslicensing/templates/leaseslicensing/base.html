--- conflicted
+++ resolved
@@ -38,16 +38,13 @@
 
         </meta>
         <meta name="viewport" content="width=device-width, initial-scale=1" />
-<<<<<<< HEAD
         <script language="javascript">
             env = {
                 "kmi_server_url": "{{ KMI_SERVER_URL }}"
             }
         </script>
+        <link rel="icon" href="/static/favicon-ll.svg"/>
 
-=======
-        <link rel="icon" href="/static/favicon-ll.svg"/>
->>>>>>> 782d8702
     </head>
     <body>
         <header class="topmast">
