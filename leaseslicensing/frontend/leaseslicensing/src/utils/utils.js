import { api_endpoints, helpers } from '@/utils/hooks'

export default {
    fetchCountries: function () {
        return new Promise((resolve, reject) => {
            fetch(api_endpoints.countries)
                .then(async (response) => {
                    const data = await response.json()
                    if (!response.ok) {
                        const error =
                            (data && data.message) || response.statusText
                        console.log(error)
                        reject(error)
                    }
                    resolve(data)
                    console.log('countries: ', data)
                })
                .catch((error) => {
                    console.error('There was an error!', error)
                    reject(error)
                })
        });
    },
    fetchRequestUserID: function () {
        return new Promise((resolve, reject) => {
            fetch(api_endpoints.request_user_id)
                .then(async response => {
                    const data = await response.json();
                    if (!response.ok) {
                        const error = (data && data.message) || response.statusText;
                        console.log(error)
                        reject(error);
                    }
                    resolve(data)
                    console.log("account: ", data)
                })
                .catch(error => {
                    console.error("There was an error!", error);
                    reject(error)
                });
        });
    },
    fetchAccount: function () {
        return new Promise((resolve, reject) => {
            fetch(api_endpoints.users_api + 'request_user_account/')
                .then(async response => {
                    const data = await response.json();
                    if (!response.ok) {
                        const error = (data && data.message) || response.statusText;
                        console.log(error)
                        reject(error);
                    }
                    resolve(data)
                    console.log("account: ", data)
                })
                .catch(error => {
                    console.error("There was an error!", error);
                    reject(error)
                });
        });
    },
    fetchLedgerAccount: function () {
        return new Promise((resolve, reject) => {
            fetch(api_endpoints.account_details)
                .then(async response => {
                    const data = await response.json();
                    if (!response.ok) {
                        const error = (data && data.message) || response.statusText;
                        console.log(error)
                        reject(error);
                    }
                    resolve(data)
                    console.log("account: ", data)
                })
                .catch(error => {
                    console.error("There was an error!", error);
                    reject(error)
                });
        });
    },
    fetchOrganisation: function (id) {
        return new Promise((resolve, reject) => {
            fetch(api_endpoints.organisations + id + '/')
                .then(async (response) => {
                    const data = await response.json()
                    if (!response.ok) {
                        const error =
                            (data && data.message) || response.statusText
                        console.log(error)
                        reject(error)
                    }
                    console.log('organisation: ', data)
                    resolve(data)
                })
                .catch((error) => {
                    console.error('There was an error!', error)
                    reject(error)
                })
        });
    },
    fetchOrganisationRequests: function () {
        return new Promise((resolve, reject) => {
            fetch(api_endpoints.organisation_requests)
                .then(async response => {
                    const data = await response.json();
                    if (!response.ok) {
                        const error = (data && data.message) || response.statusText;
                        console.log(error)
                        reject(error);
                    }
                    resolve(data)
                    console.log("organisation requests: ", data)
                })
                .catch(error => {
                    console.error("There was an error!", error);
                    reject(error)
                });
        });
    },
    fetchOrganisationPermissions: function (id) {
        return new Promise((resolve, reject) => {
            fetch(helpers.add_endpoint_join(api_endpoints.my_organisations, id))
                .then(async response => {
                    const data = await response.json();
                    if (!response.ok) {
                        const error = (data && data.message) || response.statusText;
                        console.log(error)
                        reject(error);
                    }
                    resolve(data)
                    console.log("organisation permissions: ", data)
                })
                .catch(error => {
                    console.error("There was an error!", error);
                    reject(error)
                });
        });
    },
    fetchLGAsKeyValueList: function () {
        return new Promise((resolve, reject) => {
            fetch(api_endpoints.lgas + 'key-value-list/')
                .then(async response => {
                    const data = await response.json();
                    if (!response.ok) {
                        const error = (data && data.message) || response.statusText;
                        console.log(error)
                        reject(error);
                    }
                    resolve(data)
                    console.log("LGA key value list: ", data)
                })
                .catch(error => {
                    console.error("There was an error!", error);
                    reject(error)
                });
        });
    },
    fetchDistricts: function () {
        return new Promise((resolve, reject) => {
            fetch(api_endpoints.districts + 'no-pagination/')
                .then(async response => {
                    const data = await response.json();
                    if (!response.ok) {
                        const error = (data && data.message) || response.statusText;
                        console.log(error)
                        reject(error);
                    }
                    resolve(data)
                    console.log("Districts list: ", data)
                })
                .catch(error => {
                    console.error("There was an error!", error);
                    reject(error)
                });
        });
    },
    fetchGroupsKeyValueList: function () {
        return new Promise((resolve, reject) => {
            fetch(api_endpoints.groups + 'key-value-list/')
                .then(async response => {
                    const data = await response.json();
                    if (!response.ok) {
                        const error = (data && data.message) || response.statusText;
                        console.log(error)
                        reject(error);
                    }
                    resolve(data)
                    console.log("Groups key value list: ", data)
                })
                .catch(error => {
                    console.error("There was an error!", error);
                    reject(error)
                });
        });
    },
<<<<<<< HEAD
    fetchActsKeyValueList: function () {
        return new Promise((resolve, reject) => {
            fetch(api_endpoints.acts + 'key-value-list/')
=======
    fetchApprovalTypes: async function(){
        return new Promise((resolve, reject) => {
            fetch(api_endpoints.approval_types_dict)
>>>>>>> 8454c944
                .then(async response => {
                    const data = await response.json();
                    if (!response.ok) {
                        const error = (data && data.message) || response.statusText;
                        console.log(error)
                        reject(error);
                    }
                    resolve(data)
<<<<<<< HEAD
                    console.log("Acts key value list: ", data)
=======
                    console.log("Approval type: ", data)
>>>>>>> 8454c944
                })
                .catch(error => {
                    console.error("There was an error!", error);
                    reject(error)
                });
<<<<<<< HEAD
        });
    },
    fetchVestingsKeyValueList: function () {
        return new Promise((resolve, reject) => {
            fetch(api_endpoints.vestings + 'key-value-list/')
                .then(async response => {
                    const data = await response.json();
                    if (!response.ok) {
                        const error = (data && data.message) || response.statusText;
                        console.log(error)
                        reject(error);
                    }
                    resolve(data)
                    console.log("Vestings key value list: ", data)
                })
                .catch(error => {
                    console.error("There was an error!", error);
                    reject(error)
                });
        });
=======
            });
>>>>>>> 8454c944
    },
}<|MERGE_RESOLUTION|>--- conflicted
+++ resolved
@@ -193,34 +193,42 @@
                 });
         });
     },
-<<<<<<< HEAD
+    fetchApprovalTypes: async function(){
+        return new Promise((resolve, reject) => {
+            fetch(api_endpoints.approval_types_dict)
+                .then(async response => {
+                    const data = await response.json();
+                    if (!response.ok) {
+                        const error = (data && data.message) || response.statusText;
+                        console.log(error)
+                        reject(error);
+                    }
+                    resolve(data)
+                    console.log("Approval type: ", data)
+                })
+                .catch(error => {
+                    console.error("There was an error!", error);
+                    reject(error)
+                });
+            });
+    },
     fetchActsKeyValueList: function () {
         return new Promise((resolve, reject) => {
             fetch(api_endpoints.acts + 'key-value-list/')
-=======
-    fetchApprovalTypes: async function(){
-        return new Promise((resolve, reject) => {
-            fetch(api_endpoints.approval_types_dict)
->>>>>>> 8454c944
-                .then(async response => {
-                    const data = await response.json();
-                    if (!response.ok) {
-                        const error = (data && data.message) || response.statusText;
-                        console.log(error)
-                        reject(error);
-                    }
-                    resolve(data)
-<<<<<<< HEAD
+                .then(async response => {
+                    const data = await response.json();
+                    if (!response.ok) {
+                        const error = (data && data.message) || response.statusText;
+                        console.log(error)
+                        reject(error);
+                    }
+                    resolve(data)
                     console.log("Acts key value list: ", data)
-=======
-                    console.log("Approval type: ", data)
->>>>>>> 8454c944
-                })
-                .catch(error => {
-                    console.error("There was an error!", error);
-                    reject(error)
-                });
-<<<<<<< HEAD
+                })
+                .catch(error => {
+                    console.error("There was an error!", error);
+                    reject(error)
+                });
         });
     },
     fetchVestingsKeyValueList: function () {
@@ -241,8 +249,5 @@
                     reject(error)
                 });
         });
-=======
-            });
->>>>>>> 8454c944
     },
 }