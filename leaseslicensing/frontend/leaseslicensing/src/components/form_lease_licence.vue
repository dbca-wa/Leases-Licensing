<template lang="html">
    <div>
        <div v-if="debug">components/form_lease_licence.vue</div>
<<<<<<< HEAD
        <FormSection
            v-if="proposal"
            :form-collapse="false"
            label="Tourism Proposal Details"
            index="tourism_proposal_details"
        >
            <slot
                name="slot_proposal_tourism_details_assessment_comments"
            ></slot>
=======
        <FormSection :formCollapse="false" label="Tourism Proposal Details" index="tourism_proposal_details"
            v-if="proposal">
            <slot name="slot_proposal_tourism_details_assessment_comments"></slot>
>>>>>>> d0c3dc17

            <div class="row mb-3 pt-3">
                <div class="col">
                    <label for="profit_and_loss_text" class="form-label"
                        >Provide five-year integrated profit and loss, balance
                        sheet and cash flow projections (preferably by month).
                        State clearly the underlying assumptions made in respect
                        to design, construction, rental, operations and target
                        markets</label
                    >
                </div>
            </div>
            <div class="row mb-3">
                <div class="col">
                    <RichText
                        id="profit_and_loss_text"
                        ref="profit_and_loss_text"
                        :key="proposal.id"
                        :proposal-data="proposal.profit_and_loss_text"
                        :readonly="readonly"
                        :can_view_richtext_src="true"
                    />
                </div>
            </div>
            <div class="row pb-3">
                <label
                    for="profit_and_loss_documents"
                    class="col-form-label col-sm-4"
                    >Attach any supporting documents</label
                >
                <div class="col-sm-8">
                    <FileField
                        id="profit_and_loss_documents"
                        ref="profit_and_loss_documents"
                        :readonly="readonly"
                        name="profit_and_loss_documents"
                        :is-repeatable="true"
                        :document-action-url="profitAndLossDocumentsUrl"
                        :replace_button_by_text="true"
                    />
                </div>
            </div>

            <div class="row mb-3 pt-3 border-top">
                <div class="col">
                    <label for="cash_flow_text" class="form-label"
                        >Provide cash flow projections to demonstrate time to
                        amortize the capital investment</label
                    >
                </div>
            </div>
            <div class="row mb-3">
                <div class="col">
                    <RichText
                        id="cash_flow_text"
                        ref="cash_flow_text"
                        :key="proposal.id"
                        :proposal-data="proposal.cash_flow_text"
                        :readonly="readonly"
                        :can_view_richtext_src="true"
                    />
                </div>
            </div>
            <div class="row mb-3">
                <label for="cash_flow_documents" class="col-form-label col-sm-4"
                    >Attach any supporting documents</label
                >
                <div class="col-sm-9">
                    <FileField
                        id="cash_flow_documents"
                        ref="cash_flow_documents"
                        :readonly="readonly"
                        name="cash_flow_documents"
                        :is-repeatable="true"
                        :document-action-url="cashFlowDocumentsUrl"
                        :replace_button_by_text="true"
                    />
                </div>
            </div>

            <div class="row mb-3 pt-3 border-top">
                <div class="col">
                    <label for="capital_investment_text" class="form-label"
                        >Include proposed capital investment showing costing
                        against each component of the built development and
                        start-up costs</label
                    >
                </div>
            </div>
            <div class="row mb-3">
                <div class="col">
                    <RichText
                        id="capital_investment_text"
                        ref="capital_investment_text"
                        :key="proposal.id"
                        :proposal-data="proposal.capital_investment_text"
                        :readonly="readonly"
                        :can_view_richtext_src="true"
                    />
                </div>
            </div>
            <div class="row mb-3">
                <label
                    for="capital_investment_documents"
                    class="col-form-label col-sm-4"
                    >Attach any supporting documents</label
                >
                <div class="col-sm-8">
                    <FileField
                        id="capital_investment_documents"
                        ref="capital_investment_documents"
                        :readonly="readonly"
                        name="capital_investment_documents"
                        :is-repeatable="true"
                        :document-action-url="capitalInvestmentDocumentsUrl"
                        :replace_button_by_text="true"
                    />
                </div>
            </div>

            <div class="row mb-3 pt-3 border-top">
                <div class="col">
                    <label for="financial_capacity_text" class="form-label"
                        >Demonstrate that you and/or the nominated operator have
                        the financial capacity to build and operate the
                        proposal. Information/evidence from
                        banks/financiers/accountants would assist in
                        demonstrating this, for example, audited financial
                        statements for the last 3 years or letter from a
                        financier confirming access to the required
                        finance</label
                    >
                </div>
            </div>
            <div class="row mb-3">
                <div class="col">
                    <RichText
                        id="financial_capacity_text"
                        ref="financial_capacity_text"
                        :key="proposal.id"
                        :proposal-data="proposal.financial_capacity_text"
                        :readonly="readonly"
                        :can_view_richtext_src="true"
                    />
                </div>
            </div>
            <div class="row mb-3">
                <label
                    for="financial_capacity_documents"
                    class="col-form-label col-sm-4"
                    >Attach any supporting documents</label
                >
                <div class="col-sm-8">
                    <FileField
                        id="financial_capacity_documents"
                        ref="financial_capacity_documents"
                        :readonly="readonly"
                        name="financial_capacity_documents"
                        :is-repeatable="true"
                        :document-action-url="financialCapacityDocumentsUrl"
                        :replace_button_by_text="true"
                    />
                </div>
            </div>

            <div class="row mb-3 pt-3 border-top">
                <div class="col">
                    <label for="available_activities_text" class="form-label"
                        >Specify the full range of recreational, educational,
                        cultural and other activities that will be available to
                        visitors through your proposal and what will be
                        required/developed to undertake them. Articulate the
                        timeline for the introduction of each activity over a
                        five-year period</label
                    >
                </div>
            </div>
            <div class="row mb-3">
                <div class="col">
                    <RichText
                        id="available_activities_text"
                        ref="available_activities_text"
                        :key="proposal.id"
                        :proposal-data="proposal.available_activities_text"
                        :readonly="readonly"
                        :can_view_richtext_src="true"
                    />
                </div>
            </div>
            <div class="row mb-3">
                <label
                    for="available_activities_documents"
                    class="col-form-label col-sm-4"
                    >Attach any supporting documents</label
                >
                <div class="col-sm-9">
                    <FileField
                        id="available_activities_documents"
                        ref="available_activities_documents"
                        :readonly="readonly"
                        name="available_activities_documents"
                        :is-repeatable="true"
                        :document-action-url="availableActivitiesDocumentsUrl"
                        :replace_button_by_text="true"
                    />
                </div>
            </div>

            <div class="row mb-3 pt-3 border-top">
                <div class="col">
                    <label for="market_analysis_text" class="form-label"
                        >Outline a market analysis that identifies the target
                        markets for the operation and how these will be
                        accommodated as well as a competitor analysis. (Note the
                        market analysis should inform the integrated profit and
                        loss and cash flow projections with realistic
                        assumptions and estimations)</label
                    >
                </div>
            </div>
            <div class="row mb-3">
                <div class="col">
                    <RichText
                        id="market_analysis_text"
                        ref="market_analysis_text"
                        :key="proposal.id"
                        :proposal-data="proposal.market_analysis_text"
                        :readonly="readonly"
                        :can_view_richtext_src="true"
                    />
                </div>
            </div>
            <div class="row mb-3">
                <label
                    for="market_analysis_documents"
                    class="col-form-label col-sm-4"
                    >Attach any supporting documents</label
                >
                <div class="col-sm-9">
                    <FileField
                        id="market_analysis_documents"
                        ref="market_analysis_documents"
                        :readonly="readonly"
                        name="market_analysis_documents"
                        :is-repeatable="true"
                        :document-action-url="marketAnalysisDocumentsUrl"
                        :replace_button_by_text="true"
                    />
                </div>
            </div>

            <div class="row mb-3 pt-3 border-top">
                <div class="col">
                    <label for="staffing_text" class="form-label"
                        >Provide details of staffing, workforce management.
                        (Note the market analysis should inform the integrated
                        profit and loss and cash flow projections with realistic
                        assumptions and estimations)</label
                    >
                </div>
            </div>
            <div class="row mb-3">
                <div class="col">
                    <RichText
                        id="staffing_text"
                        ref="staffing_text"
                        :key="proposal.id"
                        :proposal-data="proposal.staffing_text"
                        :readonly="readonly"
                        :can_view_richtext_src="true"
                    />
                </div>
            </div>
            <div class="row mb-3">
                <label for="staffing_documents" class="col-form-label col-sm-4"
                    >Attach any supporting documents</label
                >
                <div class="col-sm-9">
                    <FileField
                        id="staffing_documents"
                        ref="staffing_documents"
                        :readonly="readonly"
                        name="staffing_documents"
                        :is-repeatable="true"
                        :document-action-url="staffingDocumentsUrl"
                        :replace_button_by_text="true"
                    />
                </div>
            </div>
        </FormSection>

<<<<<<< HEAD
        <FormSection
            v-if="proposal"
            :form-collapse="false"
            label="General Proposal Details"
            index="general_proposal_details"
        >
            <slot
                name="slot_proposal_general_details_assessment_comments"
            ></slot>
=======
        <FormSection :formCollapse="false" label="General Proposal Details" index="general_proposal_details"
            v-if="proposal">
            <slot name="slot_proposal_general_details_assessment_comments"></slot>
>>>>>>> d0c3dc17

            <div class="row mb-3 pt-3">
                <div class="col">
                    <label for="key_personnel_text" class="form-label"
                        >Provide details of the key personnel and their
                        qualifications and experience that is appropriate to
                        developing and operating the venture under the proposed
                        tourism lease. Include bios of the proposed board and
                        management team demonstrating capability in delivering
                        and maintaining the proposal</label
                    >
                </div>
            </div>
            <div class="row mb-3">
                <div class="col">
                    <RichText
                        id="key_personnel_text"
                        ref="key_personnel_text"
                        :key="proposal.id"
                        :proposal-data="proposal.key_personnel_text"
                        :readonly="readonly"
                        :can_view_richtext_src="true"
                    />
                </div>
            </div>
            <div class="row mb-3">
                <label
                    for="key_personnel_documents"
                    class="col-form-label col-sm-4"
                    >Attach any supporting documents</label
                >
                <div class="col-sm-9">
                    <FileField
                        id="key_personnel_documents"
                        ref="key_personnel_documents"
                        :readonly="readonly"
                        name="key_personnel_documents"
                        :is-repeatable="true"
                        :document-action-url="keyPersonnelDocumentsUrl"
                        :replace_button_by_text="true"
                    />
                </div>
            </div>

            <div class="row mb-3 pt-3 border-top">
                <div class="col">
                    <label for="key_milestones_text" class="form-label"
                        >Provide details regarding key milestones</label
                    >
                </div>
            </div>
            <div class="row mb-3">
                <div class="col">
                    <RichText
                        id="key_milestones_text"
                        ref="key_milestones_text"
                        :key="proposal.id"
                        :proposal-data="proposal.key_milestones_text"
                        :readonly="readonly"
                        :can_view_richtext_src="true"
                    />
                </div>
            </div>
            <div class="row mb-3">
                <label
                    for="key_milestones_documents"
                    class="col-form-label col-sm-4"
                    >Attach any supporting documents</label
                >
                <div class="col-sm-9">
                    <FileField
                        id="key_milestones_documents"
                        ref="key_milestones_documents"
                        :readonly="readonly"
                        name="key_milestones_documents"
                        :is-repeatable="true"
                        :document-action-url="keyMilestonesDocumentsUrl"
                        :replace_button_by_text="true"
                    />
                </div>
            </div>

            <div class="row mb-3 pt-3 border-top">
                <div class="col">
                    <label for="risk_factors_text" class="form-label"
                        >Identify specific risk factors and likely impacts to
                        allow consideration of options. Include how key risks
                        will be avoided, reduced, managed or mitigated. (Note
                        the management of risk should inform the integrated
                        profit and loss and cash flow projections).</label
                    >
                </div>
            </div>
            <div class="row mb-3">
                <div class="col">
                    <RichText
                        id="risk_factors_text"
                        ref="risk_factors_text"
                        :key="proposal.id"
                        :proposal-data="proposal.risk_factors_text"
                        :readonly="readonly"
                        :can_view_richtext_src="true"
                    />
                </div>
            </div>
            <div class="row mb-3">
                <label
                    for="risk_factors_documents"
                    class="col-form-label col-sm-4"
                    >Attach any supporting documents</label
                >
                <div class="col-sm-9">
                    <FileField
                        id="risk_factors_documents"
                        ref="risk_factors_documents"
                        :readonly="readonly"
                        name="risk_factors_documents"
                        :is-repeatable="true"
                        :document-action-url="riskFactorsDocumentsUrl"
                        :replace_button_by_text="true"
                    />
                </div>
            </div>

            <div class="row mb-3 pt-3 border-top">
                <div class="col">
                    <label
                        for="legislative_requirements_text"
                        class="form-label"
                        >If legislative or regulatory requirements apply to the
                        proposal, please provide details and upload any
                        approvals already received</label
                    >
                </div>
            </div>
            <div class="row mb-3">
                <div class="col">
                    <RichText
                        id="legislative_requirements_text"
                        ref="legislative_requirements_text"
                        :key="proposal.id"
                        :proposal-data="proposal.legislative_requirements_text"
                        :readonly="readonly"
                        :can_view_richtext_src="true"
                    />
                </div>
            </div>
            <div class="row mb-3">
                <label
                    for="legislative_requirements_documents"
                    class="col-form-label col-sm-4"
                    >Attach any supporting documents</label
                >
                <div class="col-sm-9">
                    <FileField
                        id="legislative_requirements_documents"
                        ref="legislative_requirements_documents"
                        :readonly="readonly"
                        name="legislative_requirements_documents"
                        :is-repeatable="true"
                        :document-action-url="
                            legislativeRequirementsDocumentsUrl
                        "
                        :replace_button_by_text="true"
                    />
                </div>
            </div>
        </FormSection>

<<<<<<< HEAD
        <FormSection
            v-if="proposal"
            :form-collapse="false"
            label="Proponent Reference Number"
            index="proponent_reference_number"
        >
=======
        <FormSection :formCollapse="false" label="Proponent Reference Number" index="proponent_reference_number"
            v-if="proposal">
>>>>>>> d0c3dc17
            <BootstrapAlert v-if="!is_internal">
                <ul class="list-group">
                    <li class="list-group-item">
                        You may use this field to identify the application
                        within your organisation (or for your own records).
                    </li>
                    <li class="list-group-item">
                        If entered, it will be displayed on any invoices
                        generated by our system.
                    </li>
                </ul>
            </BootstrapAlert>
            <div class="row mb-3">
                <div class="col-sm-4">
                    <label class="" for="proponent_reference"
                        >Proponent Reference Number</label
                    >
                </div>
                <div class="col-sm-8">
                    <input
                        id="proponent_reference"
                        v-model="proposal.proponent_reference_number"
                        type="text"
                        class="form-control"
                        name="proponent_reference"
                        :readonly="is_internal || readonly"
                    />
                </div>
            </div>
        </FormSection>
    </div>
</template>

<script>
import FormSection from '@/components/forms/section_toggle.vue'
import RichText from '@/components/forms/richtext.vue'
import FileField from '@/components/forms/filefield_immediate.vue'
import { api_endpoints, helpers } from '@/utils/hooks'

export default {
    name: 'LeaseLicenceForm',
    components: {
        FormSection,
        RichText,
        FileField,
    },
    props: {
        proposal: {
            type: Object,
            required: true,
        },
        readonly: {
            type: Boolean,
            default: true,
        },
        is_internal: {
            type: Boolean,
            required: true,
        },
    },
    data: function () {
        return {}
    },
    computed: {
        debug: function () {
            if (this.$route.query.debug) {
                return this.$route.query.debug === 'true'
            }
            return false
        },
        proposalId: function () {
            return this.proposal ? this.proposal.id : null
        },
        profitAndLossDocumentsUrl: function () {
            return helpers.add_endpoint_join(
                api_endpoints.proposal,
                this.proposal.id + '/process_profit_and_loss_document/'
            )
        },
        cashFlowDocumentsUrl: function () {
            return helpers.add_endpoint_join(
                api_endpoints.proposal,
                this.proposal.id + '/process_cash_flow_document/'
            )
        },
        capitalInvestmentDocumentsUrl: function () {
            return helpers.add_endpoint_join(
                api_endpoints.proposal,
                this.proposal.id + '/process_capital_investment_document/'
            )
        },
        financialCapacityDocumentsUrl: function () {
            return helpers.add_endpoint_join(
                api_endpoints.proposal,
                this.proposal.id + '/process_financial_capacity_document/'
            )
        },
        availableActivitiesDocumentsUrl: function () {
            return helpers.add_endpoint_join(
                api_endpoints.proposal,
                this.proposal.id + '/process_available_activities_document/'
            )
        },
        marketAnalysisDocumentsUrl: function () {
            return helpers.add_endpoint_join(
                api_endpoints.proposal,
                this.proposal.id + '/process_market_analysis_document/'
            )
        },
        staffingDocumentsUrl: function () {
            return helpers.add_endpoint_join(
                api_endpoints.proposal,
                this.proposal.id + '/process_staffing_document/'
            )
        },
        keyPersonnelDocumentsUrl: function () {
            return helpers.add_endpoint_join(
                api_endpoints.proposal,
                this.proposal.id + '/process_key_personnel_document/'
            )
        },
        keyMilestonesDocumentsUrl: function () {
            return helpers.add_endpoint_join(
                api_endpoints.proposal,
                this.proposal.id + '/process_key_milestones_document/'
            )
        },
        riskFactorsDocumentsUrl: function () {
            return helpers.add_endpoint_join(
                api_endpoints.proposal,
                this.proposal.id + '/process_risk_factors_document/'
            )
        },
        legislativeRequirementsDocumentsUrl: function () {
            return helpers.add_endpoint_join(
                api_endpoints.proposal,
                this.proposal.id + '/process_legislative_requirements_document/'
            )
        },
        deedPollDocumentUrl: function () {
            return helpers.add_endpoint_join(
                api_endpoints.proposal,
                this.proposal.id + '/process_deed_poll_document/'
            )
        },
        supportingDocumentsUrl: function () {
            return helpers.add_endpoint_join(
                api_endpoints.proposal,
                this.proposal.id + '/process_supporting_document/'
            )
        },
        exclusiveUseDocumentsUrl: function () {
            return helpers.add_endpoint_join(
                api_endpoints.proposal,
                this.proposal.id + '/process_exclusive_use_document/'
            )
        },
        longTermUseDocumentsUrl: function () {
            return helpers.add_endpoint_join(
                api_endpoints.proposal,
                this.proposal.id + '/process_long_term_use_document/'
            )
        },
        consistentPurposeDocumentsUrl: function () {
            return helpers.add_endpoint_join(
                api_endpoints.proposal,
                this.proposal.id + '/process_consistent_purpose_document/'
            )
        },
        consistentPlanDocumentsUrl: function () {
            return helpers.add_endpoint_join(
                api_endpoints.proposal,
                this.proposal.id + '/process_consistent_plan_document/'
            )
        },
        clearingVegetationDocumentsUrl: function () {
            return helpers.add_endpoint_join(
                api_endpoints.proposal,
                this.proposal.id + '/process_clearing_vegetation_document/'
            )
        },
        groundDisturbingWorksDocumentsUrl: function () {
            return helpers.add_endpoint_join(
                api_endpoints.proposal,
                this.proposal.id + '/process_ground_disturbing_works_document/'
            )
        },
        heritageSiteDocumentsUrl: function () {
            return helpers.add_endpoint_join(
                api_endpoints.proposal,
                this.proposal.id + '/process_heritage_site_document/'
            )
        },
        environmentallySensitiveDocumentsUrl: function () {
            return helpers.add_endpoint_join(
                api_endpoints.proposal,
                this.proposal.id +
                    '/process_environmentally_sensitive_document/'
            )
        },
        wetlandsImpactDocumentsUrl: function () {
            return helpers.add_endpoint_join(
                api_endpoints.proposal,
                this.proposal.id + '/process_wetlands_impact_document/'
            )
        },
        buildingRequiredDocumentsUrl: function () {
            return helpers.add_endpoint_join(
                api_endpoints.proposal,
                this.proposal.id + '/process_building_required_document/'
            )
        },
        significantChangeDocumentsUrl: function () {
            return helpers.add_endpoint_join(
                api_endpoints.proposal,
                this.proposal.id + '/process_significant_change_document/'
            )
        },
        aboriginalSiteDocumentsUrl: function () {
            return helpers.add_endpoint_join(
                api_endpoints.proposal,
                this.proposal.id + '/process_aboriginal_site_document/'
            )
        },
        nativeTitleConsultationDocumentsUrl: function () {
            return helpers.add_endpoint_join(
                api_endpoints.proposal,
                this.proposal.id +
                    '/process_native_title_consultation_document/'
            )
        },
        miningTenementDocumentsUrl: function () {
            return helpers.add_endpoint_join(
                api_endpoints.proposal,
                this.proposal.id + '/process_mining_tenement_document/'
            )
        },
    },
    mounted: function () {},
    methods: {},
}
</script>

<style lang="css" scoped>
.inline-details-text {
    margin-bottom: 20px;
}

.question-row {
    margin-bottom: 10px;
    padding-left: 15px;
}

.details-text {
    padding-left: 15px;
}

.section-style {
    padding-left: 15px;
    margin-bottom: 20px;
}

.list-inline-item {
    padding-right: 15px;
}

.section {
    text-transform: capitalize;
}

.list-group {
    margin-bottom: 0;
}

.fixed-top {
    position: fixed;
    top: 56px;
}

.nav-item {
    margin-bottom: 2px;
}

.nav-item > li > a {
    background-color: yellow !important;
    color: #fff;
}

.nav-item > li.active > a,
.nav-item > li.active > a:hover,
.nav-item > li.active > a:focus {
    color: white;
    background-color: blue;
    border: 1px solid #888888;
}

.admin > div {
    display: inline-block;
    vertical-align: top;
    margin-right: 1em;
}
</style><|MERGE_RESOLUTION|>--- conflicted
+++ resolved
@@ -1,7 +1,6 @@
 <template lang="html">
     <div>
         <div v-if="debug">components/form_lease_licence.vue</div>
-<<<<<<< HEAD
         <FormSection
             v-if="proposal"
             :form-collapse="false"
@@ -11,11 +10,6 @@
             <slot
                 name="slot_proposal_tourism_details_assessment_comments"
             ></slot>
-=======
-        <FormSection :formCollapse="false" label="Tourism Proposal Details" index="tourism_proposal_details"
-            v-if="proposal">
-            <slot name="slot_proposal_tourism_details_assessment_comments"></slot>
->>>>>>> d0c3dc17
 
             <div class="row mb-3 pt-3">
                 <div class="col">
@@ -307,7 +301,6 @@
             </div>
         </FormSection>
 
-<<<<<<< HEAD
         <FormSection
             v-if="proposal"
             :form-collapse="false"
@@ -317,11 +310,6 @@
             <slot
                 name="slot_proposal_general_details_assessment_comments"
             ></slot>
-=======
-        <FormSection :formCollapse="false" label="General Proposal Details" index="general_proposal_details"
-            v-if="proposal">
-            <slot name="slot_proposal_general_details_assessment_comments"></slot>
->>>>>>> d0c3dc17
 
             <div class="row mb-3 pt-3">
                 <div class="col">
@@ -491,17 +479,12 @@
             </div>
         </FormSection>
 
-<<<<<<< HEAD
         <FormSection
             v-if="proposal"
             :form-collapse="false"
             label="Proponent Reference Number"
             index="proponent_reference_number"
         >
-=======
-        <FormSection :formCollapse="false" label="Proponent Reference Number" index="proponent_reference_number"
-            v-if="proposal">
->>>>>>> d0c3dc17
             <BootstrapAlert v-if="!is_internal">
                 <ul class="list-group">
                     <li class="list-group-item">
@@ -536,10 +519,10 @@
 </template>
 
 <script>
-import FormSection from '@/components/forms/section_toggle.vue'
-import RichText from '@/components/forms/richtext.vue'
-import FileField from '@/components/forms/filefield_immediate.vue'
-import { api_endpoints, helpers } from '@/utils/hooks'
+import FormSection from '@/components/forms/section_toggle.vue';
+import RichText from '@/components/forms/richtext.vue';
+import FileField from '@/components/forms/filefield_immediate.vue';
+import { api_endpoints, helpers } from '@/utils/hooks';
 
 export default {
     name: 'LeaseLicenceForm',
@@ -563,186 +546,186 @@
         },
     },
     data: function () {
-        return {}
+        return {};
     },
     computed: {
         debug: function () {
             if (this.$route.query.debug) {
-                return this.$route.query.debug === 'true'
+                return this.$route.query.debug === 'true';
             }
-            return false
+            return false;
         },
         proposalId: function () {
-            return this.proposal ? this.proposal.id : null
+            return this.proposal ? this.proposal.id : null;
         },
         profitAndLossDocumentsUrl: function () {
             return helpers.add_endpoint_join(
                 api_endpoints.proposal,
                 this.proposal.id + '/process_profit_and_loss_document/'
-            )
+            );
         },
         cashFlowDocumentsUrl: function () {
             return helpers.add_endpoint_join(
                 api_endpoints.proposal,
                 this.proposal.id + '/process_cash_flow_document/'
-            )
+            );
         },
         capitalInvestmentDocumentsUrl: function () {
             return helpers.add_endpoint_join(
                 api_endpoints.proposal,
                 this.proposal.id + '/process_capital_investment_document/'
-            )
+            );
         },
         financialCapacityDocumentsUrl: function () {
             return helpers.add_endpoint_join(
                 api_endpoints.proposal,
                 this.proposal.id + '/process_financial_capacity_document/'
-            )
+            );
         },
         availableActivitiesDocumentsUrl: function () {
             return helpers.add_endpoint_join(
                 api_endpoints.proposal,
                 this.proposal.id + '/process_available_activities_document/'
-            )
+            );
         },
         marketAnalysisDocumentsUrl: function () {
             return helpers.add_endpoint_join(
                 api_endpoints.proposal,
                 this.proposal.id + '/process_market_analysis_document/'
-            )
+            );
         },
         staffingDocumentsUrl: function () {
             return helpers.add_endpoint_join(
                 api_endpoints.proposal,
                 this.proposal.id + '/process_staffing_document/'
-            )
+            );
         },
         keyPersonnelDocumentsUrl: function () {
             return helpers.add_endpoint_join(
                 api_endpoints.proposal,
                 this.proposal.id + '/process_key_personnel_document/'
-            )
+            );
         },
         keyMilestonesDocumentsUrl: function () {
             return helpers.add_endpoint_join(
                 api_endpoints.proposal,
                 this.proposal.id + '/process_key_milestones_document/'
-            )
+            );
         },
         riskFactorsDocumentsUrl: function () {
             return helpers.add_endpoint_join(
                 api_endpoints.proposal,
                 this.proposal.id + '/process_risk_factors_document/'
-            )
+            );
         },
         legislativeRequirementsDocumentsUrl: function () {
             return helpers.add_endpoint_join(
                 api_endpoints.proposal,
                 this.proposal.id + '/process_legislative_requirements_document/'
-            )
+            );
         },
         deedPollDocumentUrl: function () {
             return helpers.add_endpoint_join(
                 api_endpoints.proposal,
                 this.proposal.id + '/process_deed_poll_document/'
-            )
+            );
         },
         supportingDocumentsUrl: function () {
             return helpers.add_endpoint_join(
                 api_endpoints.proposal,
                 this.proposal.id + '/process_supporting_document/'
-            )
+            );
         },
         exclusiveUseDocumentsUrl: function () {
             return helpers.add_endpoint_join(
                 api_endpoints.proposal,
                 this.proposal.id + '/process_exclusive_use_document/'
-            )
+            );
         },
         longTermUseDocumentsUrl: function () {
             return helpers.add_endpoint_join(
                 api_endpoints.proposal,
                 this.proposal.id + '/process_long_term_use_document/'
-            )
+            );
         },
         consistentPurposeDocumentsUrl: function () {
             return helpers.add_endpoint_join(
                 api_endpoints.proposal,
                 this.proposal.id + '/process_consistent_purpose_document/'
-            )
+            );
         },
         consistentPlanDocumentsUrl: function () {
             return helpers.add_endpoint_join(
                 api_endpoints.proposal,
                 this.proposal.id + '/process_consistent_plan_document/'
-            )
+            );
         },
         clearingVegetationDocumentsUrl: function () {
             return helpers.add_endpoint_join(
                 api_endpoints.proposal,
                 this.proposal.id + '/process_clearing_vegetation_document/'
-            )
+            );
         },
         groundDisturbingWorksDocumentsUrl: function () {
             return helpers.add_endpoint_join(
                 api_endpoints.proposal,
                 this.proposal.id + '/process_ground_disturbing_works_document/'
-            )
+            );
         },
         heritageSiteDocumentsUrl: function () {
             return helpers.add_endpoint_join(
                 api_endpoints.proposal,
                 this.proposal.id + '/process_heritage_site_document/'
-            )
+            );
         },
         environmentallySensitiveDocumentsUrl: function () {
             return helpers.add_endpoint_join(
                 api_endpoints.proposal,
                 this.proposal.id +
                     '/process_environmentally_sensitive_document/'
-            )
+            );
         },
         wetlandsImpactDocumentsUrl: function () {
             return helpers.add_endpoint_join(
                 api_endpoints.proposal,
                 this.proposal.id + '/process_wetlands_impact_document/'
-            )
+            );
         },
         buildingRequiredDocumentsUrl: function () {
             return helpers.add_endpoint_join(
                 api_endpoints.proposal,
                 this.proposal.id + '/process_building_required_document/'
-            )
+            );
         },
         significantChangeDocumentsUrl: function () {
             return helpers.add_endpoint_join(
                 api_endpoints.proposal,
                 this.proposal.id + '/process_significant_change_document/'
-            )
+            );
         },
         aboriginalSiteDocumentsUrl: function () {
             return helpers.add_endpoint_join(
                 api_endpoints.proposal,
                 this.proposal.id + '/process_aboriginal_site_document/'
-            )
+            );
         },
         nativeTitleConsultationDocumentsUrl: function () {
             return helpers.add_endpoint_join(
                 api_endpoints.proposal,
                 this.proposal.id +
                     '/process_native_title_consultation_document/'
-            )
+            );
         },
         miningTenementDocumentsUrl: function () {
             return helpers.add_endpoint_join(
                 api_endpoints.proposal,
                 this.proposal.id + '/process_mining_tenement_document/'
-            )
+            );
         },
     },
     mounted: function () {},
     methods: {},
-}
+};
 </script>
 
 <style lang="css" scoped>
