--- conflicted
+++ resolved
@@ -1,43 +1,5 @@
 <template lang="html">
     <div class="container" >
-<<<<<<< HEAD
-        <div class="row">
-            <div class="col-sm-12">
-                <div class="row">
-                    <div v-if="isProposal" class="col-sm-offset-3 col-sm-6 borderDecoration">
-                      <div class="form-para">
-                          <strong>Confirmation</strong>
-                      </div>
-                      <div class="form-para">
-                          <strong>Your application for a {{ applicationType }} has been successfully submitted.</strong>
-                      </div>
-                        <!-- <strong>Your application for a commercial operations licence has been successfully submitted.</strong>
-                        <br/> -->
-                      <div class="form-para">
-                        <table>
-                            <tr>
-                                <td><strong>Reference number:</strong></td>
-                                <td>{{ proposal.lodgement_number }}</td>
-                            </tr>
-                            <tr>
-                                <td><strong>Date / Time:</strong></td>
-                                <!--td> {{proposal.lodgement_date|formatDate}}</td-->
-                                <td> {{ proposal.lodgement_date }}</td>
-                            </tr>
-                        </table>
-                      </div>
-                        <!--label>You will receive a notification email if there is any incomplete information or documents missing from the application.</label-->
-                        <!--router-link :to="{name:'external-dashboard'}" style="margin-top:15px;" class="btn btn-primary pull-right">Back to Dashboard</router-link-->
-                        <a href="/external/" class="router-link-active btn btn-primary pull-right" data-v-5da83b51="" style="margin-top: 15px;">Back to Dashboard</a>
-                    </div>
-                    <div v-else class="col-sm-offset-3 col-sm-6 borderDecoration">
-                        <strong>Sorry it looks like there isn't any application currently in your session.</strong>
-                        <br />
-                        <!--router-link :to="{name:'external-dashboard'}" style="margin-top:15px;" class="btn btn-primary pull-right">Back to Dashboard</router-link-->
-                        <a href="/external/" class="router-link-active btn btn-primary pull-right" data-v-5da83b51="" style="margin-top: 15px;">Back to Dashboard</a>
-                    </div>
-                </div>
-=======
         <div class="row d-flex justify-content-center">
             <div v-if="isProposal" class="col-sm-6 borderDecoration">
               <div class="form-para">
@@ -66,8 +28,8 @@
             </div>
             <div v-else class="col-sm-offset-3 col-sm-6 borderDecoration">
                 <strong>Sorry it looks like there isn't any application currently in your session.</strong>
-                <br /><router-link :to="{name:'external-dashboard'}" style="margin-top:15px;" class="btn btn-primary pull-right">Back to Dashboard</router-link>
->>>>>>> ae30eca9
+                <br />
+                <a href="/external/" class="router-link-active btn btn-primary pull-right" data-v-5da83b51="" style="margin-top: 15px;">Back to Dashboard</a>
             </div>
         </div>
     </div>
