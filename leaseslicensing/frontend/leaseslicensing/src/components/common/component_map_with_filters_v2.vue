<template>
    <!--
        TODO tasks (and ideas):
        - populate tenure, locality, and categorisation from geoserver response (see: map_functions::validateFeature for response values and owsQuery prop for query paramerters)
        - [DONE] prevent polygon delete after save (or save + status change)
        - polygon redo button
        - polygon edit button (move and add/remove vertices)
        - pass in map tab filterable proposals as prop (see: prop featureCollection)
        - standardise feature tooltip fields (lodgement_date formatting, application_type, processing_status, etc.) across models
        - hide feature tooltip on save as it might overlap the save response modal
        - solve click-select and hover-select for overlapping polygons (cannot click-select a feature for delete if it is under another feature)
        - prevent referrals from creating/editing polygons in the frontend (does not save in backend anyway)
        - disable draw tool for external when model is not in draft status
        - disable draw tool for referral when model is not in with referral status
        - [] display polygons of approved application on new license application (external 017, internal 041)
        - [] display polygons from the competitive process of an application that proceeded to a competitive process on the application page
        - implement map on approval details page and map tab
        - keyboard input (del to delete a feature, ctrl+z to undo, ctrl+y to redo, d to draw, etc.)
        - delete old map files
        - rename this file
        - automatic zoom to all on map load
     -->
    <div>
        <CollapsibleFilters
            v-if="filterable"
            ref="collapsible_filters"
            :component_title="'Filters' + filterInformation"
            class="mb-2"
            @created="collapsible_component_mounted"
        >
            <div class="row">
                <div class="col-md-3">
                    <label for=""
                        >Type {{ filterApplicationsMapApplicationType }}</label
                    >
                    <select
                        v-model="filterApplicationsMapApplicationType"
                        class="form-control"
                    >
                        <option value="all" selected>All</option>
                        <option
                            v-for="application_type in application_types"
                            :key="application_type.id"
                            :value="application_type.id"
                        >
                            {{ application_type.name_display }}
                        </option>
                    </select>
                </div>
                <div class="col-md-3">
                    <label for="">Status</label>
                    <select
                        v-model="filterApplicationsMapProcessingStatus"
                        class="form-control"
                    >
                        <option value="all" selected>All</option>
                        <option
                            v-for="processing_status in processing_statuses"
                            :key="processing_status.id"
                            :value="processing_status.id"
                        >
                            {{ processing_status.text }}
                        </option>
                    </select>
                </div>
                <div class="col-md-3">
                    <label for="">Lodged From</label>
                    <div ref="proposalDateFromPicker" class="input-group date">
                        <input
                            v-model="filterApplicationsMapLodgedFrom"
                            type="date"
                            class="form-control"
                        />
                    </div>
                </div>
                <div class="col-md-3">
                    <label for="">Lodged To</label>
                    <div ref="proposalDateToPicker" class="input-group date">
                        <input
                            v-model="filterApplicationsMapLodgedTo"
                            type="date"
                            class="form-control"
                        />
                    </div>
                </div>
            </div>
        </CollapsibleFilters>

        <div class="justify-content-end align-items-center mb-2">
            <div v-if="mapInfoText.length > 0" class="row">
                <div class="col-md-12">
                    <BootstrapAlert class="mb-0">
                        <!-- eslint-disable vue/no-v-html -->
                        <p><span v-html="mapInfoText"></span></p>
                        <!--eslint-enable-->
                    </BootstrapAlert>
                </div>
            </div>
        </div>

        <VueAlert
            v-model:show="hasErrorMessage"
            type="danger"
            style="color: red"
            ><strong> {{ errorMessage }} </strong>
        </VueAlert>

        <div
            :id="map_container_id"
            class="d-flex justify-content-center"
            style="position: relative"
        >
            <div :id="elem_id" class="map">
                <div class="basemap-button" title="Toggle background map">
                    <img
                        id="basemap_sat"
                        src="../../assets/satellite_icon.jpg"
                        @click="setBaseLayer('sat')"
                    />
                    <img
                        id="basemap_osm"
                        src="../../assets/map_icon.png"
                        @click="setBaseLayer('osm')"
                    />
                </div>
                <div class="optional-layers-wrapper">
                    <!-- Toggle measure tool between active and not active -->
                    <div class="optional-layers-button-wrapper">
                        <div
                            :title="
                                mode == 'measure'
                                    ? 'Deactivate measure tool'
                                    : 'Activate measure tool'
                            "
                            :class="[
                                mode == 'measure'
                                    ? 'optional-layers-button-active'
                                    : 'optional-layers-button',
                            ]"
                            @click="set_mode.bind(this)('measure')"
                        >
                            <img
                                class="svg-icon"
                                src="../../assets/ruler.svg"
                            />
                        </div>
                    </div>
                    <div v-if="drawable" class="optional-layers-button-wrapper">
                        <div
                            :title="
                                mode == 'draw'
                                    ? 'Deactivate draw tool'
                                    : 'Activate draw tool'
                            "
                            :class="[
                                mode == 'draw'
                                    ? 'optional-layers-button-active'
                                    : 'optional-layers-button',
                            ]"
                            @click="set_mode.bind(this)('draw')"
                        >
                            <img
                                class="svg-icon"
                                src="../../assets/pen-icon.svg"
                            />
                        </div>
                    </div>
                    <div
                        v-if="polygonCount"
                        class="optional-layers-button-wrapper"
                    >
                        <div
                            title="Zoom map to layer(s)"
                            class="optional-layers-button"
                            @click="displayAllFeatures"
                        >
                            <img
                                class="svg-icon"
                                src="../../assets/map-zoom.svg"
                            />
                        </div>
                    </div>
                    <div class="optional-layers-button-wrapper">
                        <div
                            title="Download layers as GeoJSON"
                            class="optional-layers-button"
                            @click="geoJsonButtonClicked"
                        >
                            <img
                                class="svg-icon"
                                src="../../assets/download.svg"
                            />
                        </div>
                    </div>

                    <div style="position: relative">
                        <transition v-if="optionalLayers.length">
                            <div class="optional-layers-button-wrapper">
                                <div
                                    class="optional-layers-button"
                                    @mouseover="hover = true"
                                >
                                    <img src="../../assets/layers.svg" />
                                </div>
                            </div>
                        </transition>
                        <transition v-if="optionalLayers.length">
                            <div
                                v-show="hover"
                                div
                                class="layer_options layer_menu"
                                @mouseleave="hover = false"
                            >
                                <template
                                    v-for="layer in optionalLayers"
                                    :key="layer.ol_uid"
                                >
                                    <div
                                        class="row"
                                        :title="layer.values_.abstract"
                                    >
                                        <input
                                            :id="layer.ol_uid"
                                            type="checkbox"
                                            :checked="layer.values_.visible"
                                            class="layer_option col-md-1"
                                            @change="
                                                changeLayerVisibility(layer)
                                            "
                                        />
                                        <label
                                            :for="layer.ol_uid"
                                            class="layer_option col-md-6"
                                            >{{ layer.get('title') }}</label
                                        >
                                        <RangeSlider
                                            class="col-md-5"
                                            @valueChanged="
                                                valueChanged($event, layer)
                                            "
                                        />
                                    </div>
                                </template>
                            </div>
                        </transition>
                    </div>
                    <div
                        v-if="optionalLayersActive"
                        class="optional-layers-button-wrapper"
                    >
                        <div
                            :title="
                                mode == 'info'
                                    ? 'Deactivate info tool'
                                    : 'Activate info tool'
                            "
                            :class="[
                                mode == 'info'
                                    ? 'optional-layers-button-active'
                                    : 'optional-layers-button',
                            ]"
                            @click="set_mode.bind(this)('info')"
                        >
                            <img
                                class="svg-icon"
                                src="../../assets/info-query.svg"
                            />
                        </div>
                    </div>
                    <div
                        v-if="selectedFeatureIds.length > 0"
                        class="optional-layers-button-wrapper"
                    >
                        <div
                            class="optional-layers-button"
                            title="Delete selected features"
                            @click="removeModelFeatures()"
                        >
                            <img
                                class="svg-icon"
                                src="../../assets/trash-bin.svg"
                            />
                            <span
                                id="selectedFeatureCount"
                                class="badge badge-warning"
                                >{{ selectedFeatureIds.length }}</span
                            >
                        </div>
                    </div>
                    <div
                        v-if="showUndoButton"
                        class="optional-layers-button-wrapper"
                    >
                        <div
                            class="optional-layers-button"
                            title="Undo last point"
                            @click="undoLeaseLicensePoint()"
                        >
                            <img
                                class="svg-icon"
                                src="../../assets/map-undo.svg"
                            />
                        </div>
                    </div>
                    <div
                        v-if="showRedoButton"
                        class="optional-layers-button-wrapper"
                    >
                        <div
                            class="optional-layers-button"
                            title="Redo last point"
                            @click="redoLeaseLicensePoint()"
                        >
                            <img
                                class="svg-icon"
                                src="../../assets/map-redo.svg"
                            />
                        </div>
                    </div>
                </div>

                <div id="featureToast" class="toast" style="z-index: 9999">
                    <template v-if="selectedModel">
                        <div class="toast-header">
                            <img src="" class="rounded me-2" alt="" />
                            <!-- FIXME: Can this be standardised into the same field name? -->
                            <strong class="me-auto"
                                >{{
                                    selectedModel.label ||
                                    selectedModel.application_type_name_display ||
                                    selectedModel.application_type.name_display
                                }}: {{ selectedModel.lodgement_number }}</strong
                            >
                        </div>
                        <div class="toast-body">
                            <table class="table table-sm">
                                <tbody>
                                    <tr>
                                        <th scope="row">Processing Status</th>
                                        <!-- FIXME: Can this be standardised into the same field name? -->
                                        <td>
                                            {{
                                                selectedModel.status ||
                                                selectedModel.status_display ||
                                                selectedModel.processing_status_display ||
                                                selectedModel.processing_status
                                            }}
                                        </td>
                                    </tr>
                                    <!-- TODO: `created_at` is not formatted to DD/MM/YYYY -->
                                    <tr
                                        v-if="
                                            selectedModel.copied_from ||
                                            selectedModel.lodgement_date_display ||
                                            selectedModel.lodgement_date ||
                                            selectedModel.created_at ||
                                            selectedModel.created_at_display
                                        "
                                    >
                                        <th
                                            v-if="selectedModel.copied_from"
                                            scope="row"
                                        >
                                            Lodgement (original application)
                                        </th>
                                        <th v-else scope="row">
                                            Lodgement Date
                                        </th>
                                        <!-- FIXME: Can this be standardised into the same field name? -->
                                        <td v-if="selectedModel.copied_from">
                                            {{
                                                selectedModel.copied_from
                                                    .lodgement_date_display
                                            }}
                                        </td>
                                        <td v-else>
                                            {{
                                                selectedModel.lodgement_date_display ||
                                                selectedModel.lodgement_date ||
                                                selectedModel.created_at ||
                                                selectedModel.created_at_display
                                            }}
                                        </td>
                                    </tr>
                                    <tr v-if="selectedModel.polygon_source">
                                        <th scope="row">Polygon Source</th>
                                        <td>
                                            {{ selectedModel.polygon_source }}
                                        </td>
                                    </tr>
                                </tbody>
                            </table>
                        </div>
                    </template>
                </div>

                <!-- Overlay popup bubble when clicking a DBCA layer feature -->
                <div id="popup" class="ol-popup overlay-feature-popup">
                    <template v-if="overlayFeatureInfo">
                        <div class="toast-header">
                            <img src="" class="rounded me-2" alt="" />
                            <strong class="me-auto">{{
                                overlayFeatureInfo.leg_name
                            }}</strong>
                        </div>
                        <div id="popup-content toast-body">
                            <table
                                style="width: 100%; z-index: 9999"
                                class="table table-sm"
                            >
                                <tbody>
                                    <tr>
                                        <th scope="row">Identifier</th>
                                        <td>
                                            {{
                                                overlayFeatureInfo.leg_identifier
                                            }}
                                        </td>
                                    </tr>
                                    <tr>
                                        <th scope="row">Vesting</th>
                                        <td>
                                            {{ overlayFeatureInfo.leg_vesting }}
                                        </td>
                                    </tr>
                                    <tr>
                                        <th scope="row">Legal Act</th>
                                        <td>
                                            {{ overlayFeatureInfo.leg_act }}
                                        </td>
                                    </tr>
                                    <tr>
                                        <th scope="row">Tenure</th>
                                        <td>
                                            {{ overlayFeatureInfo.leg_tenure }}
                                        </td>
                                    </tr>
                                    <tr>
                                        <th scope="row">Category</th>
                                        <td>
                                            {{ overlayFeatureInfo.category }}
                                        </td>
                                    </tr>
                                </tbody>
                            </table>
                        </div>
                    </template>
                </div>
                <BootstrapSpinner
                    v-if="
                        redirectingToModelDetails ||
                        queryingGeoserver ||
                        fetchingProposals ||
                        loadingMap
                    "
                    id="map-spinner"
                    class="text-primary"
                />
            </div>
            <div id="coords"></div>
            <BootstrapSpinner v-if="!proposals" class="text-primary" />
        </div>
        <div class="row">
            <div class="col-sm-6"></div>
            <div class="col-sm-6">
                <div id="legend_title"></div>
                <div id="legend">
                    <img src="" />
                </div>
            </div>
        </div>
    </div>
</template>

<script>
import { v4 as uuid } from 'uuid';
import { api_endpoints, utils } from '@/utils/hooks';
import CollapsibleFilters from '@/components/forms/collapsible_component.vue';
import VueAlert from '@vue-utils/alert.vue';

import { toRaw } from 'vue';
import 'ol/ol.css';
import Map from 'ol/Map';
import View from 'ol/View';
import TileLayer from 'ol/layer/Tile';
import TileWMS from 'ol/source/TileWMS';
import { Draw, Select } from 'ol/interaction';
import Feature from 'ol/Feature';
import VectorLayer from 'ol/layer/Vector';
import VectorSource from 'ol/source/Vector';
import { Circle as CircleStyle, Fill, Stroke, Style } from 'ol/style';
import { FullScreen as FullScreenControl } from 'ol/control';
import { LineString, Point, Polygon } from 'ol/geom';
import GeoJSON from 'ol/format/GeoJSON';
import Overlay from 'ol/Overlay.js';
import MeasureStyles, { formatLength } from '@/components/common/measure.js';
import RangeSlider from '@/components/forms/range_slider.vue';
import {
    addOptionalLayers,
    set_mode,
    baselayer_name,
} from '@/components/common/map_functions.js';

export default {
    name: 'MapComponentWithFiltersV2',
    components: {
        CollapsibleFilters,
        RangeSlider,
        VueAlert,
    },
    props: {
        level: {
            type: String,
            required: true,
            validator: function (val) {
                let options = ['internal', 'referral', 'external'];
                return options.indexOf(val) != -1 ? true : false;
            },
        },
        filterApplicationsMapApplicationTypeCacheName: {
            type: String,
            required: false,
            default: 'filterApplicationType',
        },
        filterApplicationsMapProcessingStatusCacheName: {
            type: String,
            required: false,
            default: 'filterApplicationStatus',
        },
        filterApplicationsMapLodgedFromCacheName: {
            type: String,
            required: false,
            default: 'filterApplicationLodgedFrom',
        },
        filterApplicationsMapLodgedToCacheName: {
            type: String,
            required: false,
            default: 'filterApplicationLodgedTo',
        },
        /**
         * The context of the map. This is used to determine which layers to show on the map.
         * The context should be a model object, e.g. a Proposal, Application, etc.
         * Used to allocate ids, labels, etc to new features
         */
        context: {
            type: Object,
            required: false,
            default: null,
        },
        /**
         * Ids of porposals to be fetched by the map componment and displayed on the map.
         * Negative values fetch no proposals
         * Positive values fetch proposals with those ids
         * Empty list `[]` fetches all proposals
         */
        proposalIds: {
            type: Array,
            required: false,
            default() {
                return [];
            },
        },
        /**
         * A geojson feature collection of features (possibvly related to the context) to display on the map.
         */
        featureCollection: {
            type: Object,
            required: false,
            default() {
                return { features: [], type: 'FeatureCollection' };
            },
            validator: function (val) {
                return val.type == 'FeatureCollection' ? true : false;
            },
        },
        /**
         * A classifier to style the features by.
         * `model` displays all features belonging to the same model by the same (randomly generated) color
         * `assessor` displays all features by same color depending on the role of the user who created the feature
         * @values model, assessor
         */
        styleBy: {
            type: String,
            required: false,
            default: 'model',
            validator: function (val) {
                let options = ['model', 'assessor'];
                return options.indexOf(val) != -1 ? true : false;
            },
        },
        /**
         * Color definitions for the features to be used when styling by `assessor`
         * @values unknown, draw, applicant, assessor
         */
        featureColors: {
            type: Object,
            required: false,
            default: () => {
                return {
                    unknown: '#9999', // greyish
                    draw: '#00FFFF', // cyan
                    applicant: '#00FF0077',
                    assessor: '#0000FF77',
                };
            },
            validator: function (val) {
                let options = ['unknown', 'draw', 'applicant', 'assessor'];
                Object.keys(val).forEach((key) => {
                    if (!options.includes(key.toLowerCase())) {
                        console.error('Invalid feature color key: ' + key);
                        return false;
                    }
                    // Invalid color values will evaluate to an empty string
                    let test = new Option().style;
                    test.color = val[key];
                    if (test.color === '') {
                        console.error(
                            `Invalid ${key} color value: ${val[key]}`
                        );
                        return false;
                    }
                });
                return true;
            },
        },
        /**
         * A dictionary of query parameters to pass to the WFS geoserver
         * The parent component needs to add the `cql_filter` parameter to filter the features by a spatial opration
         */
        owsQuery: {
            type: Object,
            required: false,
            default: () => {
                return {
                    version: '1.0.0', // WFS version
                    landwater: {
                        typeName: 'public:dbca_legislated_lands_and_waters',
                        srsName: 'EPSG:4326',
                        propertyName: 'wkb_geometry', // Default to query for feature geometries only
                        geometry: 'wkb_geometry', // Geometry name (not `the_geom`)
                    },
                };
            },
        },
        /**
         * Whether to display a filter component above the map
         */
        filterable: {
            type: Boolean,
            required: false,
            default: true,
        },
        /**
         * Whether to enable drawing of new features
         */
        drawable: {
            type: Boolean,
            required: false,
            default: false,
        },
        /**
         * Whether to enable selecting existing features (e.g. for deletion)
         */
        selectable: {
            type: Boolean,
            required: false,
            default: false,
        },
        /**
         * A text that explains what is expected on the map
         */
        mapInfoText: {
            type: String,
            required: false,
            default: '',
        },
        /**
         * Whether to refresh the map when the component is mounted
         * Defaults to false, as it might be advisable to load and refresh the map only when it is needed
         * E.g. when the map tab is selected
         */
        refreshMapOnMounted: {
            type: Boolean,
            required: false,
            default: false,
        },
    },
    emits: ['filter-appied', 'validate-feature'],
    data() {
        let vm = this;
        return {
            // selected values for filtering
            filterApplicationsMapApplicationType: sessionStorage.getItem(
                vm.filterApplicationsMapApplicationTypeCacheName
            )
                ? sessionStorage.getItem(
                      vm.filterApplicationsMapApplicationTypeCacheName
                  )
                : 'all',
            filterApplicationsMapProcessingStatus: sessionStorage.getItem(
                vm.filterApplicationsMapProcessingStatusCacheName
            )
                ? sessionStorage.getItem(
                      vm.filterApplicationsMapProcessingStatusCacheName
                  )
                : 'all',
            filterApplicationsMapLodgedFrom: sessionStorage.getItem(
                vm.filterApplicationsMapLodgedFromCacheName
            )
                ? sessionStorage.getItem(
                      vm.filterApplicationsMapLodgedFromCacheName
                  )
                : '',
            filterApplicationsMapLodgedTo: sessionStorage.getItem(
                vm.filterApplicationsMapLodgedToCacheName
            )
                ? sessionStorage.getItem(
                      vm.filterApplicationsMapLodgedToCacheName
                  )
                : '',

            // filtering options
            application_types: null,
            processing_statuses: null,
            select2AppliedToApplicationType: false,
            select2AppliedToApplicationStatus: false,

            elem_id: uuid(),
            map_container_id: uuid(),
            map: null,
            tileLayerMapbox: null,
            tileLayerSat: null,
            optionalLayers: [],
            hover: false,
            mode: 'normal',
            drawForMeasure: null,
            drawForModel: null,
            newFeatureId: 0,
            measurementLayer: null,
            style: MeasureStyles.defaultStyle,
            segmentStyle: MeasureStyles.segmentStyle,
            labelStyle: MeasureStyles.labelStyle,
            segmentStyles: null,
            content_element: null,
            featureToast: null,
            selectedFeature: null,
            selectedModel: null,
            redirectingToModelDetails: false,
            queryingGeoserver: false,
            loadingMap: false,
            fetchingProposals: false,
            proposals: [],
            filteredProposals: [],
            modelQuerySource: null,
            modelQueryLayer: null,
            selectedFeatureIds: [],
            lastPoint: null,
            sketchCoordinates: [[]],
            sketchCoordinatesHistory: [[]],
            defaultColor: '#eeeeee',
            clickSelectStroke: new Stroke({
                color: 'rgba(255, 0, 0, 0.7)',
                width: 2,
            }),
            hoverFill: new Fill({
                color: 'rgba(255, 255, 255, 0.5)',
            }),
            hoverStroke: new Stroke({
                color: 'rgba(255, 255, 255, 0.5)',
                width: 1,
            }),
            set_mode: set_mode,
            errorMessage: null,
            overlayFeatureInfo: {},
            deletedFeatures: [], // keep track of deleted features
        };
    },
    computed: {
        filterApplied: function () {
            let filter_applied = true;
            if (
                this.filterApplicationsMapProcessingStatus === 'all' &&
                this.filterApplicationsMapApplicationType === 'all' &&
                this.filterApplicationsMapLodgedFrom.toLowerCase() === '' &&
                this.filterApplicationsMapLodgedTo.toLowerCase() === ''
            ) {
                filter_applied = false;
            }
            return filter_applied;
        },
        filterApplicationsMapLodgedFromMoment: function () {
            return this.filterApplicationsMapLodgedFrom
                ? moment(this.filterApplicationsMapLodgedFrom)
                : null;
        },
        filterApplicationsMapLodgedToMoment: function () {
            return this.filterApplicationsMapLodgedTo
                ? moment(this.filterApplicationsMapLodgedTo)
                : null;
        },
        filterInformation: function () {
            if (this.proposals.length === this.filteredProposals.length) {
                return ' (Showing all Applications)';
            } else {
                return ` (Showing ${this.filteredProposals.length} of ${this.proposals.length} Applications)`;
            }
        },
        showUndoButton: function () {
            return (
                this.mode == 'draw' &&
                this.drawForModel &&
                this.drawForModel.getActive() &&
                this.sketchCoordinates.length > 1
            );
        },
        showRedoButton: function () {
            return false;
            /* Todo: The redo button is partially implemented so it is disabled for now.
            return (
                this.mode == 'draw' &&
                this.drawForModel &&
                this.drawForModel.getActive() &&
                this.sketchCoordinatesHistory.length >
                    this.sketchCoordinates.length
            )*/
        },
        optionalLayersActive: function () {
            if (this.optionalLayers.length == 0) {
                return false;
            }
            let visible_layers = this.optionalLayers.filter(
                (layer) => layer.values_.visible === true
            );
            return visible_layers.length > 0;
        },
        polygonCount: function () {
            let vm = this;
            if (!this.modelQuerySource) {
                return 0;
            }
            return vm.modelQuerySource.getFeatures().length;
        },
        hasErrorMessage: function () {
            let vm = this;
            return vm.errorMessage !== null;
        },
    },
    watch: {
        filterApplicationsMapApplicationType: function () {
            console.log(
                'filterApplicationsMapApplicationType',
                this.filterApplicationsMapApplicationType
            );
            this.applyFiltersFrontEnd();
            sessionStorage.setItem(
                this.filterApplicationsMapApplicationTypeCacheName,
                this.filterApplicationsMapApplicationType
            );
            this.$emit('filter-appied');
        },
        filterApplicationsMapProcessingStatus: function () {
            this.applyFiltersFrontEnd();
            sessionStorage.setItem(
                this.filterApplicationsMapProcessingStatusCacheName,
                this.filterApplicationsMapProcessingStatus
            );
            this.$emit('filter-appied');
        },
        filterApplicationsMapLodgedFrom: function () {
            this.applyFiltersFrontEnd();
            sessionStorage.setItem(
                'filterApplicationsMapLodgedFromForMap',
                this.filterApplicationsMapLodgedFrom
            );
            this.$emit('filter-appied');
        },
        filterApplicationsMapLodgedTo: function () {
            this.applyFiltersFrontEnd();
            sessionStorage.setItem(
                'filterApplicationsMapLodgedToForMap',
                this.filterApplicationsMapLodgedTo
            );
            this.$emit('filter-appied');
        },
        filterApplied: function () {
            if (this.$refs.collapsible_filters) {
                // Collapsible component exists
                this.$refs.collapsible_filters.show_warning_icon(
                    this.filterApplied
                );
            }
        },
        selectedFeatureIds: function () {
            if (this.selectedFeatureIds.length == 0) {
                this.errorMessageProperty(null);
            }
        },
    },
    created: function () {
<<<<<<< HEAD
        this.fetchFilterLists()
        this.fetchProposals()
    },
    mounted: function () {
        let vm = this
=======
        console.log('created()');
        this.fetchFilterLists();
        this.fetchProposals();
    },
    mounted: function () {
        console.log('mounted()');
        let vm = this;
        vm.loadingMap = true;
>>>>>>> d0c3dc17

        this.$nextTick(() => {
            var toastEl = document.getElementById('featureToast');
            $('#map-spinner').children().css('position', 'static'); // Position spinner in center of map
            vm.initialiseMap();
            set_mode.bind(this)('layer');
            vm.setBaseLayer('osm');
            addOptionalLayers(this);
            vm.featureToast = new bootstrap.Toast(toastEl, { autohide: false });
            if (vm.refreshMapOnMounted) {
                vm.forceToRefreshMap();
            } else {
                console.log('Done initializing map (no refresh)');
                vm.loadingMap = false;
            }
        });
    },
    methods: {
        updateFilters: function () {
            this.$nextTick(function () {
                console.log('updateFilters');
                this.filterApplicationsMapApplicationType =
                    sessionStorage.getItem(
                        this.filterApplicationsMapApplicationTypeCacheName
                    )
                        ? sessionStorage.getItem(
                              this.filterApplicationsMapApplicationTypeCacheName
                          )
                        : 'all';
                console.log(
                    'this.filterApplicationsMapApplicationType',
                    this.filterApplicationsMapApplicationType
                );
                console.log(
                    'sessionStorage.getItem(this.filterApplicationsMapProcessingStatusCacheName)',
                    sessionStorage.getItem(
                        this.filterApplicationsMapProcessingStatusCacheName
                    )
                );
                this.filterApplicationsMapProcessingStatus =
                    sessionStorage.getItem(
                        this.filterApplicationsMapProcessingStatusCacheName
                    )
                        ? sessionStorage.getItem(
                              this
                                  .filterApplicationsMapProcessingStatusCacheName
                          )
                        : 'all';
                this.filterApplicationsMapLodgedFrom = sessionStorage.getItem(
                    this.filterApplicationsMapLodgedFromCacheName
                )
                    ? sessionStorage.getItem(
                          this.filterApplicationsMapLodgedFromCacheName
                      )
                    : '';
                this.filterApplicationsMapLodgedTo = sessionStorage.getItem(
                    this.filterApplicationsMapLodgedToCacheName
                )
                    ? sessionStorage.getItem(
                          this.filterApplicationsMapLodgedToCacheName
                      )
                    : '';
            });
        },
        applyFiltersFrontEnd: function () {
<<<<<<< HEAD
            this.filteredProposals = [...this.proposals]
=======
            this.filteredProposals = [...this.proposals];
            console.log('applyFiltersFrontEnd', this.filteredProposals);
            console.log('this.filteredProposals', this.filteredProposals);
            console.log(
                'this.filterApplicationsMapApplicationType',
                this.filterApplicationsMapApplicationType
            );
            console.log(
                'this.filterApplicationsMapApplicationType typeof',
                typeof this.filterApplicationsMapApplicationType
            );
>>>>>>> d0c3dc17
            if ('all' != this.filterApplicationsMapApplicationType) {
                this.filteredProposals = [
                    ...this.filteredProposals.filter(
                        (proposal) =>
                            proposal.application_type_id ==
                            this.filterApplicationsMapApplicationType
                    ),
                ];
                console.log('this.filteredProposals', this.filteredProposals);
            }
            if ('all' != this.filterApplicationsMapProcessingStatus) {
                this.filteredProposals = [
                    ...this.filteredProposals.filter(
                        (proposal) =>
                            proposal.processing_status ==
                            this.filterApplicationsMapProcessingStatus
                    ),
                ];
            }
            if ('' != this.filterApplicationsMapLodgedFrom) {
                this.filteredProposals = [
                    ...this.filteredProposals.filter(
                        (proposal) =>
                            new Date(proposal.lodgement_date) >=
                            new Date(this.filterApplicationsMapLodgedFrom)
                    ),
                ];
            }
            if ('' != this.filterApplicationsMapLodgedTo) {
                this.filteredProposals = [
                    ...this.filteredProposals.filter(
                        (proposal) =>
                            new Date(proposal.lodgement_date) >=
                            new Date(this.filterApplicationsMapLodgedTo)
                    ),
                ];
            }
            this.loadFeatures(this.filteredProposals);
        },
        valueChanged: function (value, tileLayer) {
            tileLayer.setOpacity(value / 100);
        },
        download_content: function (content, fileName, contentType) {
            var a = document.createElement('a');
            var file = new Blob([content], { type: contentType });
            a.href = URL.createObjectURL(file);
            a.download = fileName;
            a.click();
        },
        geoJsonButtonClicked: function () {
            let vm = this;
            let json = new GeoJSON().writeFeatures(
                vm.modelQuerySource.getFeatures(),
                {}
            );
            vm.download_content(
                json,
                'leases_and_licensing_layers.geojson',
                'text/plain'
            );
        },
        displayAllFeatures: function () {
<<<<<<< HEAD
            let vm = this
=======
            console.log('in displayAllFeatures()');
            let vm = this;
>>>>>>> d0c3dc17
            if (vm.map) {
                if (vm.modelQuerySource.getFeatures().length > 0) {
                    let view = vm.map.getView();
                    let ext = vm.modelQuerySource.getExtent();
                    let centre = [
                        (ext[0] + ext[2]) / 2.0,
                        (ext[1] + ext[3]) / 2.0,
                    ];
                    let resolution = view.getResolutionForExtent(ext);
                    let z = view.getZoomForResolution(resolution) - 1;
                    view.animate({ zoom: z, center: centre });
                }
            }
        },
        setBaseLayer: function (selected_layer_name) {
            let vm = this;
            if (selected_layer_name == 'sat') {
                vm.tileLayerMapbox.setVisible(false);
                vm.tileLayerSat.setVisible(true);
                $('#basemap_sat').hide();
                $('#basemap_osm').show();
            } else {
                vm.tileLayerMapbox.setVisible(true);
                vm.tileLayerSat.setVisible(false);
                $('#basemap_osm').hide();
                $('#basemap_sat').show();
            }
        },
        changeLayerVisibility: function (targetLayer) {
            targetLayer.setVisible(!targetLayer.getVisible());
        },
        clearMeasurementLayer: function () {
            let vm = this;
            let features = vm.measurementLayer.getSource().getFeatures();
            features.forEach((feature) => {
                vm.measurementLayer.getSource().removeFeature(feature);
            });
        },
        forceToRefreshMap(timeout = 700) {
            let vm = this;
            setTimeout(function () {
                console.log('Refreshing map');
                vm.map.updateSize();
                // Unset loading map spinner here
                vm.loadingMap = false;
            }, timeout);
        },
        addJoint: function (point, styles) {
            let s = new Style({
                image: new CircleStyle({
                    radius: 2,
                    fill: new Fill({
                        color: '#3399cc',
                    }),
                }),
            });
            s.setGeometry(point);
            styles.push(s);

            return styles;
        },
        /**
         * Returns a color for a feature based on the styleBy property
         * and either the feature or model object
         * @param {dict} featureData A feature object
         * @param {Proxy} model A model object
         */
        styleByColor: function (featureData, model) {
            let vm = this;

            if (vm.styleBy === 'assessor') {
                // Assume the object is a feature containing a polygon_source property
                return vm.featureColors[
                    featureData.properties.polygon_source.toLowerCase()
                ];
            } else if (vm.styleBy === 'model') {
                // Assume the object is a model containing a color field
                return model.color;
            } else {
                return vm.featureColors['unknown'] || vm.defaultColor;
            }
        },
        createStyle: function (color) {
            let vm = this;
            if (!color) {
                color = vm.defaultColor;
            }

            let style = new Style({
                stroke: new Stroke({
                    color: color,
                    width: 1,
                }),
                fill: new Fill({
                    color: color,
                }),
            });

            return style;
        },
        styleFunctionForMeasurement: function (feature) {
            let vm = this;
            let for_layer = feature.get('for_layer', false);

            const styles = [];
            styles.push(vm.style); // This style is for the feature itself
            styles.push(vm.segmentStyle);

            ///////
            // From here, adding labels and tiny circles at the end points of the linestring
            ///////
            const geometry = feature.getGeometry();
            if (geometry.getType() === 'LineString') {
                let segment_count = 0;
                geometry.forEachSegment(function (a, b) {
                    const segment = new LineString([a, b]);
                    const label = formatLength(segment);
                    const segmentPoint = new Point(
                        segment.getCoordinateAt(0.5)
                    );

                    // Add a style for this segment
                    let segment_style = vm.segmentStyle.clone(); // Because there could be multilpe segments, we should copy the style per segment
                    segment_style.setGeometry(segmentPoint);
                    segment_style.getText().setText(label);
                    styles.push(segment_style);

                    if (segment_count == 0) {
                        // Add a tiny circle to the very first coordinate of the linestring
                        let p = new Point(a);
                        vm.addJoint(p, styles);
                    }
                    // Add tiny circles to the end of the linestring
                    let p = new Point(b);
                    vm.addJoint(p, styles);

                    segment_count++;
                });
            }

            if (!for_layer) {
                // We don't need the last label when draw on the layer.
                let label_on_mouse = formatLength(geometry); // Total length of the linestring
                let point = new Point(geometry.getLastCoordinate());
                vm.labelStyle.setGeometry(point);
                vm.labelStyle.getText().setText(label_on_mouse);
                styles.push(vm.labelStyle);
            }

            return styles;
        },
        initialiseMap: function () {
            let vm = this;

            let satelliteTileWms = new TileWMS({
                url: env['kmi_server_url'] + '/geoserver/public/wms',
                params: {
                    FORMAT: 'image/png',
                    VERSION: '1.1.1',
                    tiled: true,
                    STYLES: '',
                    LAYERS: 'public:mapbox-satellite',
                },
            });

            let streetsTileWMS = new TileWMS({
                url: env['kmi_server_url'] + '/geoserver/public/wms',
                params: {
                    FORMAT: 'image/png',
                    VERSION: '1.1.1',
                    tiled: true,
                    STYLES: '',
                    LAYERS: `public:${baselayer_name}`,
                },
            });
            vm.tileLayerMapbox = new TileLayer({
                title: 'StreetsMap',
                type: 'base',
                visible: true,
                source: streetsTileWMS,
            });

            vm.tileLayerSat = new TileLayer({
                title: 'Satellite',
                type: 'base',
                visible: true,
                source: satelliteTileWms,
            });

            let container = document.getElementById('popup');
            let overlay = new Overlay({
                element: container,
                autoPan: true,
                autoPanAnimation: {
                    duration: 150,
                },
            });

            vm.map = new Map({
                layers: [vm.tileLayerMapbox, vm.tileLayerSat],
                overlays: [overlay],
                target: vm.elem_id,
                view: new View({
                    center: [115.95, -31.95],
                    zoom: 7,
                    projection: 'EPSG:4326',
                }),
            });

            // Full screen toggle
            let fullScreenControl = new FullScreenControl();
            vm.map.addControl(fullScreenControl);

            vm.initialiseMeasurementLayer();
            vm.initialiseQueryLayer();
            vm.initialiseDrawLayer();

            // update map extent when new features added
            vm.map.on('rendercomplete', vm.fitToLayer);

            vm.initialisePointerMoveEvent();
            vm.initialiseSelectFeatureEvent();
            vm.initialiseSingleClickEvent();
            vm.initialiseDoubleClickEvent();
        },
        initialiseMeasurementLayer: function () {
            let vm = this;

            // Measure tool
            let draw_source = new VectorSource({ wrapX: false });
            vm.drawForMeasure = new Draw({
                source: draw_source,
                type: 'LineString',
                style: vm.styleFunctionForMeasurement,
            });
            // Set a custom listener to the Measure tool
            vm.drawForMeasure.set('escKey', '');
            vm.drawForMeasure.on('change:escKey', function () {});
            vm.drawForMeasure.on('drawstart', function () {
                // Set measuring to true on mode change (fn `set_mode`), not drawstart
            });
            vm.drawForMeasure.on('drawend', function () {
                // Set measuring to false on mode change
            });

            // Create a layer to retain the measurement
            vm.measurementLayer = new VectorLayer({
                title: 'Measurement Layer',
                source: draw_source,
                style: function (feature, resolution) {
                    feature.set('for_layer', true);
                    return vm.styleFunctionForMeasurement(feature, resolution);
                },
            });
            vm.map.addInteraction(vm.drawForMeasure);
            vm.map.addLayer(vm.measurementLayer);
        },
        initialiseQueryLayer: function () {
            let vm = this;

            vm.modelQuerySource = new VectorSource({});
            const style = new Style({
                fill: new Fill({
                    color: vm.defaultColor,
                }),
            });

            vm.modelQueryLayer = new VectorLayer({
                title: 'Model Area of Interest',
                name: 'query_layer',
                source: vm.modelQuerySource,
                style: function (feature) {
                    const color = feature.get('color') || vm.defaultColor;
                    style.getFill().setColor(color);
                    return style;
                },
            });
            // Add the layer
            vm.map.addLayer(vm.modelQueryLayer);
            // Set zIndex to some layers to be rendered over the other layers
            vm.modelQueryLayer.setZIndex(10);
        },
        initialiseDrawLayer: function () {
            let vm = this;
            if (!vm.drawable) {
                return;
            }

            vm.drawForModel = new Draw({
                source: vm.modelQuerySource,
                type: 'Polygon',
                geometryFunction: function (coordinates, geometry) {
                    if (geometry) {
                        if (coordinates[0].length) {
                            // Add a closing coordinate to match the first
                            geometry.setCoordinates(
                                [coordinates[0].concat([coordinates[0][0]])],
                                this.geometryLayout_
                            );
                        } else {
                            geometry.setCoordinates([], this.geometryLayout_);
                        }
                    } else {
                        geometry = new Polygon(
                            coordinates,
                            this.geometryLayout_
                        );
                    }
                    vm.sketchCoordinates = coordinates[0].slice();
                    if (
                        coordinates[0].length >
                        vm.sketchCoordinatesHistory.length
                    ) {
                        // Only reassign the sketchCoordinatesHistory if the new coordinates are longer than the previous
                        // so we don't lose the history when the user undoes a point
                        vm.sketchCoordinatesHistory = coordinates[0].slice();
                    }

                    return geometry;
                },
                condition: function (evt) {
                    if (evt.originalEvent.buttons === 1) {
                        // Only allow drawing when the left mouse button is pressed
                        return true;
                    } else if (evt.originalEvent.buttons === 2) {
                        // If the right mouse button is pressed, undo the last point
                        if (vm.showUndoButton) {
                            vm.undoLeaseLicensePoint();
                        } else {
                            vm.set_mode('layer');
                        }
                    } else {
                        return false;
                    }
                },
                finishCondition: function () {
                    if (vm.lastPoint) {
                        vm.$emit('validate-feature');
                    }
                    return false;
                },
            });
            vm.drawForModel.set('escKey', '');
            vm.drawForModel.on('change:escKey', function () {
                console.log('ESC key pressed');
            });
            vm.drawForModel.on('drawstart', function () {
                vm.errorMessage = null;
                vm.lastPoint = null;
            });
            vm.drawForModel.on('click'),
                function (evt) {
                    console.log(evt);
                };
            vm.drawForModel.on('drawend', function (evt) {
                console.log(evt);
                console.log(evt.feature.values_.geometry.flatCoordinates);
                let model = vm.context || {};

                let color =
                    vm.featureColors['draw'] ||
                    vm.featureColors['unknown'] ||
                    vm.defaultColor;
                evt.feature.setProperties({
                    id: vm.newFeatureId,
                    model: model,
                    polygon_source: 'New',
                    name: model.id || -1,
                    // FIXME: Can this be standardised into the same field name?
                    label:
                        model.label ||
                        model.application_type_name_display ||
                        (model.application_type
                            ? model.application_type.name_display
                            : undefined) ||
                        'Draw',
                    color: color,
                    locked: false,
                });
                vm.newFeatureId++;
                console.log('newFeatureId = ' + vm.newFeatureId);
                vm.lastPoint = evt.feature;
                vm.sketchCoordinates = [[]];
                vm.sketchCoordinatesHistory = [[]];
            });
            vm.map.addInteraction(vm.drawForModel);
        },
        initialisePointerMoveEvent: function () {
            let vm = this;

            const hoverStyle = new Style({
                fill: vm.hoverFill,
                stroke: vm.hoverStroke,
            });
            // Cache the hover fill so we don't have to create a new one every time
            // Also prevent overwriting property `hoverFill` color
            let _hoverFill = null;
            function hoverSelect(feature) {
                const color = feature.get('color') || vm.defaultColor;
                _hoverFill = new Fill({ color: color });

                // If the feature is already selected, use the select stroke when hovering
                if (
                    vm.selectedFeatureIds.includes(feature.getProperties().id)
                ) {
                    hoverStyle.setFill(_hoverFill);
                    hoverStyle.setStroke(vm.clickSelectStroke);
                } else {
                    hoverStyle.setFill(vm.hoverFill);
                    hoverStyle.setStroke(vm.hoverStroke);
                }
                return hoverStyle;
            }

            let selected = null;
            vm.map.on('pointermove', function (evt) {
                if (vm.measuring || vm.drawing) {
                    // Don't highlight features when measuring or drawing
                    return;
                }
                if (selected !== null) {
                    if (
                        vm.selectedFeatureIds.includes(
                            selected.getProperties().id
                        )
                    ) {
                        // Don't alter style of click-selected features
                        console.log('ignoring hover on selected feature');
                    } else {
                        selected.setStyle(undefined);
                        selected.setStyle(
                            vm.createStyle(selected.values_.color)
                        );
                    }
                    selected = null;
                }
                vm.map.forEachFeatureAtPixel(
                    evt.pixel,
                    function (feature) {
                        selected = feature;
                        let model = selected.getProperties().model;
                        if (!model) {
                            console.error('No model found for feature');
                        } else {
                            model.polygon_source =
                                selected.getProperties().polygon_source;
                            model.copied_from =
                                selected.getProperties().copied_from;
                        }
                        vm.selectedModel = model;
                        selected.setStyle(hoverSelect);

                        return true;
                    },
                    {
                        layerFilter: function (layer) {
                            return layer.get('name') === 'query_layer';
                        },
                    }
                );

                // Change to info cursor if hovering over an optional layer
                let hit = vm.map.forEachLayerAtPixel(
                    evt.pixel,
                    function (layer) {
                        layer.get('name'); //dbca_legislated_lands_and_waters
                        let optional_layer_names = vm.optionalLayers.map(
                            (layer) => {
                                return layer.get('name');
                            }
                        );

                        if (vm.informing) {
                            return optional_layer_names.includes(
                                layer.get('name')
                            );
                        }
                        return false;
                    }
                );
                vm.map.getTargetElement().style.cursor = hit
                    ? 'help'
                    : 'default';

                if (selected) {
                    vm.featureToast.show();
                } else {
                    vm.featureToast.hide();
                }
            });
        },
        initialiseSingleClickEvent: function () {
            let vm = this;
            vm.map.on('singleclick', function (evt) {
                if (vm.drawing || vm.measuring) {
                    console.log(evt);
                    // TODO: must be a feature
                    vm.lastPoint = new Point(evt.coordinate);
                    return;
                }

                let feature = vm.map.forEachFeatureAtPixel(
                    evt.pixel,
                    function (feature) {
                        return feature;
                    }
                );
                if (feature) {
                    vm.map.getInteractions().forEach((interaction) => {
                        if (interaction instanceof Select) {
                            let selected = [];
                            let deselected = [];
                            let feature_id = feature.get('id');
                            if (vm.selectedFeatureIds.includes(feature_id)) {
                                // already selected, so deselect
                                deselected.push(feature);
                            } else {
                                // not selected, so select
                                selected.push(feature);
                            }
                            interaction.dispatchEvent({
                                type: 'select',
                                selected: selected,
                                deselected: deselected,
                            });
                        }
                    });
                }
            });
        },
        initialiseDoubleClickEvent: function () {
            let vm = this;
            vm.map.on('dblclick', function (evt) {
                vm.redirectingToModelDetails = true;
                evt.stopPropagation();

                let feature = vm.map.forEachFeatureAtPixel(
                    evt.pixel,
                    function (feature) {
                        return feature;
                    }
                );
                if (feature) {
                    let model = feature.getProperties().model;
                    if (!model) {
                        vm.redirectingToModelDetails = false;
                        return;
                    }

                    // TODO: Return path from serializer
                    let model_path = model.details_url;
                    // Remove trailing slash from urls
                    let pathnames = [
                        window.location.pathname,
                        model.details_url,
                    ];
                    for (let i = 0; i < pathnames.length; i++) {
                        let path_name = pathnames[i];
                        if (path_name[path_name.length - 1] === '/') {
                            path_name = path_name.slice(0, -1);
                        }
                        pathnames[i] = path_name;
                    }
                    // array remove duplicates
                    pathnames = [...new Set(pathnames)];
                    if (pathnames.length === 1) {
                        console.log('already on model details page');
                        vm.redirectingToModelDetails = false;
                    } else {
                        window.open(model_path, '_blank'); // Open in new tab
                        vm.redirectingToModelDetails = false;
                    }
                } else {
                    vm.redirectingToModelDetails = false;
                }
            });
        },
        initialiseSelectFeatureEvent: function () {
            let vm = this;
            if (!vm.selectable) {
                return;
            }

            const clickSelectStyle = new Style({
                fill: new Fill({
                    color: '#000000',
                }),
                stroke: vm.clickSelectStroke,
            });

            function clickSelect(feature) {
                // Keep feature fill color but change stroke color
                const color = feature.get('color') || vm.defaultColor;
                clickSelectStyle.getFill().setColor(color);
                return clickSelectStyle;
            }

            // select interaction working on "singleclick"
            const selectSingleClick = new Select({
                style: clickSelect,
                layers: [vm.modelQueryLayer],
            });
            vm.map.addInteraction(selectSingleClick);
            selectSingleClick.on('select', (evt) => {
                $.each(evt.selected, function (idx, feature) {
                    console.log(
                        `Selected feature ${feature.getProperties().id}`,
                        toRaw(feature)
                    );
                    feature.setStyle(clickSelect);
                    vm.selectedFeatureIds.push(feature.getProperties().id);
                });

                $.each(evt.deselected, function (idx, feature) {
                    console.log(
                        `Unselected feature ${feature.getProperties().id}`
                    );
                    feature.setStyle(undefined);
                    vm.selectedFeatureIds = vm.selectedFeatureIds.filter(
                        (id) => id != feature.getProperties().id
                    );
                });
            });
        },
        undoLeaseLicensePoint: function () {
            let vm = this;
            console.log(vm.drawForModel.sketchCoords_);
            if (vm.lastPoint) {
                vm.modelQuerySource.removeFeature(vm.lastPoint);
                vm.lastPoint = null;
                vm.sketchCoordinates = [[]];
                vm.sketchCoordinatesHistory = [[]];
                this.selectedFeatureId = null;
            } else {
                vm.drawForModel.removeLastPoint();
            }
        },
        redoLeaseLicensePoint: function () {
            let vm = this;
            if (
                vm.sketchCoordinatesHistory.length > vm.sketchCoordinates.length
            ) {
                let nextCoordinate = vm.sketchCoordinatesHistory.slice(
                    vm.sketchCoordinates.length,
                    vm.sketchCoordinates.length + 1
                );
                vm.drawForLeaselicence.appendCoordinates([nextCoordinate[0]]);
            }
        },
        removeModelFeatures: function () {
            let vm = this;
            let cannot_delete_features = [];
            const features = vm.modelQuerySource
                .getFeatures()
                .filter((feature) => {
                    if (
                        vm.selectedFeatureIds.includes(
                            feature.getProperties().id
                        )
                    ) {
                        if (feature.getProperties().locked === false) {
                            return feature;
                        } else {
                            console.warn(
                                `Cannot delete feature. ${
                                    feature.getProperties().id
                                } is locked`
                            );
                            cannot_delete_features.push(
                                feature.getProperties().id
                            );
                        }
                    }
                });

            if (cannot_delete_features.length > 0) {
                vm.errorMessageProperty(null);
                vm.errorMessageProperty(
                    `Cannot delete feature(s) ${cannot_delete_features.join(
                        ', '
                    )} anymore.`
                );
            }

            for (let feature of features) {
                vm.deletedFeaturesProperty(feature);
                vm.modelQuerySource.removeFeature(feature);
            }
            // Remove selected features (mapped by id) from `selectedFeatureIds`
            vm.selectedFeatureIds = vm.selectedFeatureIds.filter(
                (id) =>
                    !features
                        .map((feature) => feature.getProperties().id)
                        .includes(id)
            );
        },
        collapsible_component_mounted: function () {
            this.$refs.collapsible_filters.show_warning_icon(
                this.filterApplied
            );
        },
        fetchProposals: async function () {
            let vm = this;
            vm.fetchingProposals = true;
            let url = api_endpoints.proposal + 'list_for_map/';
            // Characters to concatenate pseudo url elements
            let chars = ['&', '&', '?'];

            if (vm.proposalIds.length > 0) {
                url +=
                    `${chars.pop()}proposal_ids=` + vm.proposalIds.toString();
            }
            if (vm.filterApplicationsMapApplicationType != 'all') {
                url +=
                    `${chars.pop()}application_type=` +
                    vm.filterApplicationsMapApplicationType;
            }
            if (vm.filterApplicationsMapProcessingStatus != 'all') {
                url +=
                    `${chars.pop()}processing_status=` +
                    vm.filterApplicationsMapProcessingStatus;
            }
            fetch(url)
                .then(async (response) => {
                    const data = await response.json();
                    if (!response.ok) {
                        const error =
                            (data && data.message) || response.statusText;
                        console.log(error);
                        return Promise.reject(error);
                    }
                    vm.proposals = data;
                    vm.filteredProposals = [...vm.proposals];
                    let initialisers = [
                        vm.assignProposalFeatureColors(vm.proposals),
                        vm.loadFeatures(vm.proposals),
                        vm.applyFiltersFrontEnd(),
                    ];
                    Promise.all(initialisers).then(() => {
                        console.log(
                            'Done loading features and applying filters'
                        );
                        vm.fetchingProposals = false;
                    });
                })
                .catch((error) => {
                    console.error('There was an error!', error);
                    vm.fetchingProposals = false;
                });
        },
        fetchFilterLists: function () {
            let vm = this;

            // Application Types
            fetch(api_endpoints.application_types + 'key-value-list/').then(
                async (response) => {
                    const resData = await response.json();
                    vm.application_types = resData;
                },
                () => {}
            );

            // Application Statuses
            fetch(
                api_endpoints.application_statuses_dict + '?for_filter=true'
            ).then(
                async (response) => {
                    const resData = await response.json();
                    vm.processing_statuses = resData;
                },
                () => {}
            );
        },
        addFeatureCollectionToMap: function (featureCollection) {
            let vm = this;
            if (featureCollection == null) {
                featureCollection = vm.featureCollection;
            }
            console.log('Adding features to map:', featureCollection);

            for (let featureData of featureCollection['features']) {
                let feature = vm.featureFromDict(
                    featureData,
                    featureData.model
                );

                vm.modelQuerySource.addFeature(feature);
                vm.newFeatureId++;
            }
        },
        assignProposalFeatureColors: function (proposals) {
            let vm = this;
            proposals.forEach(function (proposal) {
<<<<<<< HEAD
                proposal.color = vm.getRandomRGBAColor()
            })
        },
        loadFeatures: function (proposals) {
            let vm = this
=======
                proposal.color = vm.getRandomRGBAColor();
                console.log(proposal.lodgement_date);
                console.log(typeof proposal.lodgement_date);
            });
        },
        loadFeatures: function (proposals) {
            let vm = this;
            console.log(proposals);
>>>>>>> d0c3dc17
            // Remove all features from the layer
            vm.modelQuerySource.clear();
            proposals.forEach(function (proposal) {
                proposal.proposalgeometry.features.forEach(function (
                    featureData
                ) {
                    let feature = vm.featureFromDict(featureData, proposal);

                    if (vm.modelQuerySource.getFeatureById(feature.getId())) {
                        console.warn(
                            `Feature ${feature.getId()} already exists in the source. Skipping...`
                        );
                        return;
                    }
                    vm.modelQuerySource.addFeature(feature);
                    vm.newFeatureId++;
                });
                if (proposal.competitive_process) {
                    proposal.competitive_process.competitive_process_geometries.features.forEach(
                        function (featureData) {
                            let feature = vm.featureFromDict(
                                featureData,
                                proposal.competitive_process
                            );
                            if (
                                vm.modelQuerySource.getFeatureById(
                                    feature.getId()
                                )
                            ) {
                                console.warn(
                                    `Feature ${feature.getId()} already exists in the source. Removing...`
                                );
                                vm.modelQuerySource.removeFeature(
                                    vm.modelQuerySource.getFeatureById(
                                        feature.getId()
                                    )
                                );
                            }
                            vm.modelQuerySource.addFeature(feature);
                            vm.newFeatureId++;
                        }
                    );
                }
            });
            vm.addFeatureCollectionToMap();
        },
        /**
         * Creates a styled feature object from a feature dictionary
         * @param {dict} featureData A feature dictionary
         * @param {Proxy} model A model object
         */
        featureFromDict: function (featureData, model) {
            let vm = this;
            if (model == null) {
                model = {};
            }

            let color = vm.styleByColor(featureData, model);
            let style = vm.createStyle(color);

            let feature = new Feature({
                id: vm.newFeatureId, // Incrementing-id of the polygon/feature on the map
                geometry: new Polygon(featureData.geometry.coordinates),
                name: model.id,
                label: model.label || model.application_type_name_display,
                color: color,
                source: featureData.properties.source,
                polygon_source: featureData.properties.polygon_source,
                locked: featureData.properties.locked,
                copied_from: featureData.properties.proposal_copied_from,
            });
            // Id of the model object (https://datatracker.ietf.org/doc/html/rfc7946#section-3.2)
            feature.setId(featureData.id);

            feature.setProperties({
                model: model,
            });
            feature.setStyle(style);

            return feature;
        },
        getProposalById: function (id) {
            return this.proposals.find((proposal) => proposal.id === id);
        },
        getRandomColor: function () {
            let letters = '0123456789ABCDEF';
            let color = '#';
            for (let i = 0; i < 6; i++) {
                color += letters[Math.floor(Math.random() * 16)];
            }
            return color;
        },
        getRandomRGBAColor: function () {
            var o = Math.round,
                r = Math.random,
                s = 255;
            return [o(r() * s), o(r() * s), o(r() * s), 0.5];
        },
        getJSONFeatures: function () {
            const format = new GeoJSON();
            const features = this.modelQuerySource.getFeatures();

            features.forEach(function (feature) {
                console.log(feature.getProperties());
                // feature.unset("model")
            });

            return format.writeFeatures(features);
        },
        /**
         * Returns a dictionary of query parameters for a given layer
         * @param {String} layerStr The dictionary key containing the layer information
         */
        queryParamsDict: function (layerStr) {
            let vm = this;

            if (!(layerStr in vm.owsQuery)) {
                console.error(`Layer ${layerStr} not found in OWS query`);
                return {};
            }
            if (!vm.owsQuery[layerStr].typeName) {
                console.error(`Layer ${layerStr} needs a typeName`);
                return {};
            }

            return {
                service: vm.owsQuery.service || 'WFS',
                version: vm.owsQuery.version || '1.0.0',
                request: vm.owsQuery[layerStr].request || 'GetFeature',
                typeName: vm.owsQuery[layerStr].typeName,
                maxFeatures: vm.owsQuery[layerStr].maxFeatures || '5000',
                srsName: vm.owsQuery[layerStr].srsName || 'EPSG:4326',
                outputFormat:
                    vm.owsQuery[layerStr].outputFormat || 'application/json',
                propertyName:
                    vm.owsQuery[layerStr].propertyName || 'wkb_geometry',
            };
        },
        /**
         * Returns a Well-known-text (WKT) representation of a feature
         * @param {Feature} feature A feature to validate
         */
        featureToWKT: function (feature) {
            let vm = this;

            if (feature === undefined) {
                // If no feature is provided, create a feature from the current sketch
                let coordinates = vm.sketchCoordinates.slice();
                coordinates.push(coordinates[0]);
                feature = new Feature({
                    id: -1,
                    geometry: new Polygon([coordinates]),
                    label: 'validation',
                    color: vm.defaultColor,
                    polygon_source: 'validation',
                });
            }

            // Prepare a WFS feature intersection request
            let flatCoordinates = feature.values_.geometry.flatCoordinates;

            // Transform list of flat coordinates into a list of coordinate pairs,
            // e.g. ['x1 y1', 'x2 y2', 'x3 y3']
            let flatCoordinateStringPairs = flatCoordinates
                .map((coord, index) =>
                    index % 2 == 0
                        ? [
                              flatCoordinates[index],
                              flatCoordinates[index + 1],
                          ].join(' ')
                        : ''
                )
                .filter((item) => item != '');

            // Create a Well-Known-Text polygon string from the coordinate pairs
            return `POLYGON ((${flatCoordinateStringPairs.join(', ')}))`;
        },
        /**
         * Validates an openlayers feature against a geoserver `url`.
         * @param {Feature} feature A feature to validate
         * @returns {Promise} A promise that resolves to a list of intersected features
         */
        validateFeatureQuery: async function (query) {
            let vm = this;

            let features = [];
            // Query the WFS
            vm.queryingGeoserver = true;
            // var urls = [`${url}${params}`];
            let urls = [query];

            let requests = urls.map((url) =>
                utils.fetchUrl(url).then((response) => response)
            );
            await Promise.all(requests)
                .then((data) => {
                    features = new GeoJSON().readFeatures(data[0]);
                })
                .catch((error) => {
                    console.log(error.message);
                    vm.errorMessage = error.message;
                });

            return features;
        },
        /**
         * Finish drawing of the current feature sketch.
         */
        finishDrawing: function () {
            let vm = this;
            vm.queryingGeoserver = false;
            vm.errorMessage = null;
            vm.drawForModel.finishDrawing();
        },
        /**
         * Returns the current error message or sets it to the provided message.
         * @param {String} message The new error message
         */
        errorMessageProperty: function (message) {
            let vm = this;
            if (message === undefined) {
                return vm.errorMessage;
            }

            vm.queryingGeoserver = false;

            // Only overwrite the current message if the new message is null (removes the message)
            // Or the current message is null (no message is set)
            if (message === null || vm.errorMessage === null) {
                vm.errorMessage = message;
            }
        },
        /**
         * Sets or unsets overlay feature information bubble
         * @param {Array} coordinate clicked coordinate pair
         * @param {Dict} feature clicked feature properties or undefined
         */
        overlay: function (coordinate, feature) {
            let vm = this;
            let overlay = vm.map.overlays_.array_[0];
            if (feature === undefined) {
                vm.overlayFeatureInfo = {};
            } else {
                vm.overlayFeatureInfo = feature.getProperties();
            }
            overlay.setPosition(coordinate);

            return overlay;
        },
        deletedFeaturesProperty: function (feature) {
            let vm = this;
            if (feature === undefined) {
                return vm.deletedFeatures;
            } else {
                vm.deletedFeatures.push(feature);
            }
        },
    },
};
</script>
<style scoped>
@import '../../../../../static/leaseslicensing/css/map.css';

#featureToast {
    position: absolute;
    bottom: 10px;
    left: 10px;
}

.badge {
    position: absolute;
    z-index: 100;
    padding-left: 9px;
    padding-right: 9px;
    -webkit-border-radius: 9px;
    -moz-border-radius: 9px;
    border-radius: 9px;
}

.label-warning[href],
.badge-warning[href] {
    background-color: #c67605;
}

#selectedFeatureCount {
    font-size: 12px;
    background: #ff0000;
    color: #fff;
    padding: 0 5px;
    vertical-align: top;
    margin-left: -10px;
}
.map-spinner {
    position: absolute !important;
}
</style><|MERGE_RESOLUTION|>--- conflicted
+++ resolved
@@ -897,13 +897,6 @@
         },
     },
     created: function () {
-<<<<<<< HEAD
-        this.fetchFilterLists()
-        this.fetchProposals()
-    },
-    mounted: function () {
-        let vm = this
-=======
         console.log('created()');
         this.fetchFilterLists();
         this.fetchProposals();
@@ -912,7 +905,6 @@
         console.log('mounted()');
         let vm = this;
         vm.loadingMap = true;
->>>>>>> d0c3dc17
 
         this.$nextTick(() => {
             var toastEl = document.getElementById('featureToast');
@@ -978,9 +970,6 @@
             });
         },
         applyFiltersFrontEnd: function () {
-<<<<<<< HEAD
-            this.filteredProposals = [...this.proposals]
-=======
             this.filteredProposals = [...this.proposals];
             console.log('applyFiltersFrontEnd', this.filteredProposals);
             console.log('this.filteredProposals', this.filteredProposals);
@@ -992,7 +981,6 @@
                 'this.filterApplicationsMapApplicationType typeof',
                 typeof this.filterApplicationsMapApplicationType
             );
->>>>>>> d0c3dc17
             if ('all' != this.filterApplicationsMapApplicationType) {
                 this.filteredProposals = [
                     ...this.filteredProposals.filter(
@@ -1055,12 +1043,8 @@
             );
         },
         displayAllFeatures: function () {
-<<<<<<< HEAD
-            let vm = this
-=======
             console.log('in displayAllFeatures()');
             let vm = this;
->>>>>>> d0c3dc17
             if (vm.map) {
                 if (vm.modelQuerySource.getFeatures().length > 0) {
                     let view = vm.map.getView();
@@ -1854,13 +1838,6 @@
         assignProposalFeatureColors: function (proposals) {
             let vm = this;
             proposals.forEach(function (proposal) {
-<<<<<<< HEAD
-                proposal.color = vm.getRandomRGBAColor()
-            })
-        },
-        loadFeatures: function (proposals) {
-            let vm = this
-=======
                 proposal.color = vm.getRandomRGBAColor();
                 console.log(proposal.lodgement_date);
                 console.log(typeof proposal.lodgement_date);
@@ -1869,7 +1846,6 @@
         loadFeatures: function (proposals) {
             let vm = this;
             console.log(proposals);
->>>>>>> d0c3dc17
             // Remove all features from the layer
             vm.modelQuerySource.clear();
             proposals.forEach(function (proposal) {
